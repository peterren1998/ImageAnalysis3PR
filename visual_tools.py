import os,re,time,glob
import numpy as np
import pickle as pickle
import matplotlib.pylab as plt
from mpl_toolkits.axes_grid1 import ImageGrid
from matplotlib import gridspec # this is the replacement for ImageGrid, contributed by Shiwei Liu
import scipy
from scipy.signal import fftconvolve
from scipy.ndimage.filters import maximum_filter,minimum_filter,median_filter,gaussian_filter
from scipy import ndimage, stats
from skimage import morphology, restoration, measure
from skimage.segmentation import random_walker
from scipy.ndimage import gaussian_laplace
import cv2
import multiprocessing as mp
from sklearn.decomposition import PCA
from scipy.ndimage.interpolation import map_coordinates

from . import get_img_info, corrections, alignment_tools
from .External import Fitting_v3
from . import _correction_folder,_temp_folder,_distance_zxy,_sigma_zxy,_image_size, _allowed_colors

# generate common colors
# generate my colors
from matplotlib.colors import ListedColormap
# red
Red_colors = np.ones([256,4])
Red_colors[:,1] = np.linspace(1,0,256)
Red_colors[:,2] = np.linspace(1,0,256)
myReds = ListedColormap(Red_colors)
# blue
Blue_colors = np.ones([256,4])
Blue_colors[:,0] = np.linspace(1,0,256)
Blue_colors[:,1] = np.linspace(1,0,256)
myBlues = ListedColormap(Blue_colors)
# green
Green_colors = np.ones([256,4])
Green_colors[:,0] = np.linspace(1,0,256)
Green_colors[:,2] = np.linspace(1,0,256)
myGreens = ListedColormap(Green_colors)
_myCmaps = [myReds, myBlues, myGreens]


def partition_map(list_,map_, enumerate_all=False):
    """
    Inputs
    takes a list [e1,e2,e3,e4,e5,e6] and a map (a list of indices [0,0,1,0,1,2]).  map can be a list of symbols too. ['aa','aa','bb','aa','bb','cc']
    Output
    returns a sorted list of lists, e.g. [[e1, e2,e4],[e3,e5],[e6]]
    """
    list__=np.array(list_)
    map__=np.array(map_)
    if enumerate_all:
        return [list(list__[map__==_i]) for _i in np.arange(0, np.max(map__)+1)]
    else:
        return [list(list__[map__==element]) for element in np.unique(map__)]

def old_gauss_ker(sig_xyz=[2,2,2],sxyz=16,xyz_disp=[0,0,0]):
    '''Create a gaussian kernal, return standard gaussian level within sxyz size and sigma 2,2,2'''
    dim = len(xyz_disp)
    xyz=np.indices([sxyz+1]*dim)
    print(sxyz)
    for i in range(len(xyz.shape)-1):
        sig_xyz=np.expand_dims(sig_xyz,axis=-1)
        xyz_disp=np.expand_dims(xyz_disp,axis=-1)
    im_ker = np.exp(-np.sum(((xyz-xyz_disp-sxyz/2.)/sig_xyz**2)**2,axis=0)/2.)
    return im_ker

def gauss_ker(sig_xyz=[2,2,2],sxyz=16,xyz_disp=[0,0,0]):
    """Faster version of gaussian kernel"""
    dim = len(xyz_disp)
    xyz=np.swapaxes(np.indices([sxyz+1]*dim), 0,dim)
    return np.exp(-np.sum(((xyz-np.array(xyz_disp)-sxyz/2.)/np.array(sig_xyz)**2)**2,axis=dim)/2.)

def gaussian_kernel_2d(center_xy, sigma_xy=[2,2], radius=8):
    """Function to generate gaussian kernel in 2d space"""
    ## check inputs
    if len(center_xy) != 2:
        raise IndexError(f"center_xy should be length=2 list or array")
    if len(sigma_xy) != 2:
        raise IndexError(f"sigma_xy should be length=2 list or array")
    radius = int(radius)
    if radius < 3 * max(sigma_xy): # if radius is smaller than 3-sigma, expand
        radius = 3*max(sigma_xy)
    xy_coords=np.swapaxes(np.indices([radius*2+1]*2), 0, 2)
    return np.exp(-np.sum(((xy_coords-np.array(center_xy)-radius)/np.array(sigma_xy)**2)**2,axis=2)/2.)

def add_source(im_,pos=[0,0,0],h=200,sig=[2,2,2],size_fold=10):
    '''Impose a guassian distribution with given position, height and sigma, onto an existing figure'''
    im=np.array(im_,dtype=float)
    pos = np.array(pos)
    pos_int = np.array(pos,dtype=int)
    xyz_disp = -pos_int+pos
    im_ker = gauss_ker(sig, int(max(sig)*size_fold), xyz_disp)
    im_ker_sz = np.array(im_ker.shape,dtype=int)
    pos_min = np.array(pos_int-im_ker_sz/2, dtype=np.int)
    pos_max = np.array(pos_min+im_ker_sz, dtype=np.int)
    im_shape = np.array(im.shape)
    def in_im(pos__):
        pos_=np.array(pos__,dtype=np.int)
        pos_[pos_>=im_shape]=im_shape[pos_>=im_shape]-1
        pos_[pos_<0]=0
        return pos_
    pos_min_ = in_im(pos_min)
    pos_max_ = in_im(pos_max)
    pos_min_ker = pos_min_-pos_min
    pos_max_ker = im_ker_sz+pos_max_-pos_max
    slices_ker = tuple(slice(pm,pM) for pm,pM in zip(pos_min_ker,pos_max_ker))
    slices_im = tuple(slice(pm,pM) for pm,pM in zip(pos_min_,pos_max_))
    im[slices_im] += im_ker[slices_ker]*h
    return im

def subtract_source(im,pfit):
    return add_source(im,pos=pfit[1:4],h=-pfit[0],sig=pfit[-3:])

def plus_source(im,pfit):
    return add_source(im,pos=pfit[1:4],h=pfit[0],sig=pfit[-3:])

def sphere(center,radius,imshape=None):
    """Returns an int array (size: n x len(center)) with the xyz... coords of a sphere(elipsoid) of radius in imshape"""
    radius_=np.array(radius,dtype=float)
    if len(radius_.shape)==0:
        radius_ = np.array([radius]*len(center),dtype=np.int)
    xyz = np.array(np.indices(2*radius_+1),dtype=float)
    radius__=np.array(radius_,dtype=float)
    for i in range(len(xyz.shape)-1):
        radius__=np.expand_dims(radius__,axis=-1)
    xyz_keep = np.array(np.where(np.sum((xyz/radius__-1)**2,axis=0)<1))
    xyz_keep = xyz_keep-np.expand_dims(np.array(radius_,dtype=int),axis=-1)+np.expand_dims(np.array(center,dtype=int),axis=-1)
    xyz_keep = xyz_keep.T
    if imshape is not None:
        xyz_keep=xyz_keep[np.all((xyz_keep>=0)&(xyz_keep<np.expand_dims(imshape,axis=0)),axis=-1)]
    return xyz_keep

def grab_block(im,center,block_sizes):
    dims = im.shape
    slices = []
    def in_dim(c,dim):
        c_ = c
        if c_<0: c_=0
        if c_>dim: c_=dim
        return c_
    for c,block,dim in zip(center,block_sizes,dims):
        block_ = int(block/2)
        c=int(c)
        c_min,c_max = in_dim(c-block_,dim),in_dim(c+block-block_,dim)
        slices.append(slice(c_min,c_max))
    slices.append(Ellipsis)
    return im[slices]

# fit single gaussian
def fitsinglegaussian_fixed_width(data,center,radius=10,n_approx=10,width_zxy=_sigma_zxy):
    """Returns (height, x, y,z, width_x, width_y,width_z,bk)
    the gaussian parameters of a 2D distribution found by a fit"""
    data_=np.array(data,dtype=float)
    dims = np.array(data_.shape)
    if center is  not None:
        center_z,center_x,center_y = center
    else:
        xyz = np.array(list(map(np.ravel,np.indices(data_.shape))))
        data__=data_[xyz[0],xyz[1],xyz[2]]
        args_high = np.argsort(data__)[-n_approx:]
        center_z,center_x,center_y = np.median(xyz[:,args_high],axis=-1)

    xyz = sphere([center_z,center_x,center_y],radius,imshape=dims).T
    if len(xyz[0])>0:
        data__=data_[xyz[0],xyz[1],xyz[2]]
        sorted_data = np.sort(data__)#np.sort(np.ravel(data__))
        bk = np.median(sorted_data[:n_approx])
        height = (np.median(sorted_data[-n_approx:])-bk)

        width_z,width_x,width_y = np.array(width_zxy)
        params_ = (height,center_z,center_x,center_y,bk)

        def gaussian(height,center_z, center_x, center_y,
                     bk=0,
                     width_z=width_zxy[0],
                     width_x=width_zxy[1],
                     width_y=width_zxy[2]):
            """Returns a gaussian function with the given parameters"""
            width_x_ = np.abs(width_x)
            width_y_ = np.abs(width_y)
            width_z_ = np.abs(width_z)
            height_ = np.abs(height)
            bk_ = np.abs(bk)
            def gauss(z,x,y):
                g = bk_+height_*np.exp(
                    -(((center_z-z)/width_z_)**2+((center_x-x)/width_x_)**2+
                      ((center_y-y)/width_y_)**2)/2.)
                return g
            return gauss
        def errorfunction(p):
            f=gaussian(*p)(*xyz)
            g=data__
            #err=np.ravel(f-g-g*np.log(f/g))
            err=np.ravel(f-g)
            return err
        p, success = scipy.optimize.leastsq(errorfunction, params_)
        p=np.abs(p)
        p = np.concatenate([p,width_zxy])
        #p[:1:4]+=0.5
        return  p,success
    else:
        return None,None
def fit_seed_points_base(im, centers, width_z=_sigma_zxy[0], width_xy=_sigma_zxy[1],
                         radius_fit=5, n_max_iter = 10, max_dist_th=0.25):
    '''Basic function used for multiple gaussian fitting, given image:im, seeding_result:centers '''
    print("Fitting:" +str(len(centers[0]))+" points")
    z,x,y = centers # fitting kernels provided by previous seeding
    if len(x)>0:
        #estimate height
        #gfilt_size=0.75
        #filt_size=3
        #im_plt = gaussian_filter(im,gfilt_size)
        #max_filt = maximum_filter(im_plt,filt_size)
        #min_filt = minimum_filter(im_plt,filt_size)
        #h = max_filt[z,x,y]-min_filt[z,x,y]

        #inds = np.argsort(h)[::-1]
        #z,x,y = z[inds],x[inds],y[inds]
        zxy = np.array([z,x,y],dtype=int).T

        ps = []
        im_subtr = np.array(im,dtype=float)
        for center in zxy:
            p,success = fitsinglegaussian_fixed_width(im_subtr,center,radius=radius_fit,n_approx=10,width_zxy=[width_z,width_xy,width_xy])
            if p is not None: # If got any successful fitting, substract fitted profile
                ps.append(p)
                im_subtr = subtract_source(im_subtr,p)

        im_add = np.array(im_subtr)

        max_dist=np.inf
        n_iter = 0
        while max_dist > max_dist_th:
            ps_1=np.array(ps)
            ps_1=ps_1[np.argsort(ps_1[:,0])[::-1]]
            ps = []
            ps_1_rem=[]
            for p_1 in ps_1:
                center = p_1[1:4]
                im_add = plus_source(im_add,p_1)
                p,success = fitsinglegaussian_fixed_width(im_add,center,radius=radius_fit,n_approx=10,width_zxy=[width_z,width_xy,width_xy])
                if p is not None:
                    ps.append(p)
                    ps_1_rem.append(p_1)
                    im_add = subtract_source(im_add,p)
            ps_2=np.array(ps)
            ps_1_rem=np.array(ps_1_rem)
            dif = ps_1_rem[:,1:4]-ps_2[:,1:4]
            max_dist = np.max(np.sum(dif**2,axis=-1))
            n_iter+=1
            if n_iter>n_max_iter:
                break
        return ps_2
    else:
        return np.array([])


## Fit bead centers
def get_STD_centers(im, seeds=None, th_seed=150, 
                    dynamic=False, seed_by_per=False, th_seed_percentile=95,
                    min_num_seeds=1,
                    remove_close_pts=True, close_threshold=0.1, fit_radius=5,
                    sort_by_h=False, save=False, save_folder='', save_name='',
                    plt_val=False, force=False, verbose=False):
    '''Fit beads for one image:
    Inputs:
        im: image, ndarray
        th_seeds: threshold for seeding, float (default: 150)
        dynamic: whether do dynamic seeding, bool (default:True)
        th_seed_percentile: intensity percentile for seeding, float (default: 95)
        remove_close_pts: whether remove points really close to each other, bool (default:True)
        close_threshold: threshold for removing duplicates within a distance, float (default: 0.01)
        fit_radius
        sort_by_h: whether sort fitted points by height, bool (default:False)
        plt_val: whether making plot, bool (default: False)
        save: whether save fitting result, bool (default: False)
        save_folder: full path of save folder, str (default: None)
        save_name: full name of save file, str (default: None)
        force: whether force fitting despite of saved file, bool (default: False)
        verbose: say something!, bool (default: False)
    Outputs:
        beads: fitted spots with information, n by 4 array'''
    import os
    import pickle as pickle
    if not force and os.path.exists(save_folder+os.sep+save_name) and save_name != '':
        if verbose:
            print("- loading file:,", save_folder+os.sep+save_name)
        beads = pickle.load(open(save_folder+os.sep+save_name, 'rb'))
        if verbose:
            print("--", len(beads), " of beads loaded.")
        return beads
    else:
        # seeding
        if seeds is None:
            seeds = get_seed_in_distance(im, center=None, dynamic=dynamic,
                                        th_seed_percentile=th_seed_percentile,
                                        seed_by_per=seed_by_per,
                                        min_dynamic_seeds=min_num_seeds,
                                        gfilt_size=0.75, filt_size=3, 
                                        th_seed=th_seed, hot_pix_th=4, verbose=verbose)
        # fitting
        fitter = Fitting_v3.iter_fit_seed_points(im, seeds.T, radius_fit=5)
        fitter.firstfit()
        pfits = fitter.ps
        #pfits = visual_tools.fit_seed_points_base_fast(im,seeds.T,width_z=1.8*1.5/2,width_xy=1.,radius_fit=5,n_max_iter=3,max_dist_th=0.25,quiet=not verbose)
        # get coordinates for fitted beads
        
        if len(pfits) > 0:
            if sort_by_h:
                _intensity_order = np.argsort(np.array(pfits)[:,0])
                beads = np.array(pfits)[np.flipud(_intensity_order), 1:4]
            else:
                beads = np.array(pfits)[:, 1:4]
            # remove very close spots
            if remove_close_pts:
                remove = np.zeros(len(beads), dtype=np.bool)
                for i, bead in enumerate(beads):
                    if np.isnan(bead).any() or np.sum(np.sum((beads-bead)**2, axis=1) < close_threshold) > 1:
                        remove[i] = True
                    if (bead < 0).any() or (bead > np.array(im.shape)).any():
                        remove[i] = True
                beads = beads[remove==False]
        else:
            beads = None
        if verbose:
            print(f"- fitting {len(pfits)} points")
            print(
                f"-- {np.sum(remove)} points removed given smallest distance {close_threshold}")
        # make plot if required
        if plt_val:
            plt.figure()
            plt.imshow(np.max(im, 0), interpolation='nearest')
            plt.plot(beads[:, -1], beads[:, -2], 'or')
            plt.show()
        # save to pickle if specified
        if save:
            if not os.path.exists(save_folder):
                os.makedirs(save_folder)
            if verbose:
                print("-- saving fitted spots to",
                      save_folder+os.sep+save_name)
            pickle.dump(beads[:,-3:], open(save_folder+os.sep+save_name, 'wb'))

        return beads


def get_seed_points_base(im, gfilt_size=0.75, background_gfilt_size=10, filt_size=3,
                         th_seed=300, hot_pix_th=0, return_h=False):
    """Base function to do seeding"""
    # gaussian-filter + max-filter
    if gfilt_size:
        max_im = gaussian_filter(im,gfilt_size)
    else:
        max_im = im
    # gaussian_filter (large) + min_filter
    if background_gfilt_size:
        min_im = gaussian_filter(im,background_gfilt_size)
    else:
        min_im = im
        
    max_filt = np.array(maximum_filter(max_im,filt_size), dtype=np.int64)
    min_filt = np.array(minimum_filter(min_im,filt_size), dtype=np.int64)
    # get candidate seed points
    im_plt2 = (max_filt==max_im) & (min_filt!=min_im) & (min_filt!=0)
    z,x,y = np.where(im_plt2)
    keep = (max_filt[z,x,y]-min_filt[z,x,y])>th_seed#/np.array(max_filt[z,x,y],dtype=float)>0.5
    x,y,z = x[keep],y[keep],z[keep]
    h = max_filt[z,x,y]-min_filt[z,x,y]

    #get rid of hot pixels
    if hot_pix_th>0:
        xy_str = [str([x_,y_]) for x_,y_ in zip(x,y)]
        xy_str_,cts_ = np.unique(xy_str,return_counts=True)
        keep = np.array([xy_str__ not in xy_str_[cts_>hot_pix_th] for xy_str__ in xy_str],dtype=bool)
        x,y,z = x[keep],y[keep],z[keep]
        h = h[keep]
    centers = np.array([z,x,y])
    if return_h:
        centers = np.array([z,x,y,h])
    return centers

def fit_seed_points_base_fast(im,centers,width_z=_sigma_zxy[0],width_xy=_sigma_zxy[1],radius_fit=5,n_max_iter = 10,max_dist_th=0.25, quiet=False):
    if not quiet:
        print("Fitting:" +str(len(centers[0]))+" points")
    z,x,y = centers
    if len(x)>0:

        zxy = np.array([z,x,y],dtype=int).T

        ps = []
        im_subtr = np.array(im,dtype=float)
        for center in zxy:
            p,success = fitsinglegaussian_fixed_width(im_subtr,center,radius=radius_fit,n_approx=5,width_zxy=[width_z,width_xy,width_xy])
            if p is not None:
                ps.append(p)

        im_add = np.array(im_subtr)

        max_dist=np.inf
        n_iter = 0
        while max_dist>max_dist_th:
            ps_1=np.array(ps)
            ps_1=ps_1[np.argsort(ps_1[:,0])[::-1]]
            ps = []
            ps_1_rem=[]
            for p_1 in ps_1:
                center = p_1[1:4]
                p,success = fitsinglegaussian_fixed_width(im_add,center,radius=5,n_approx=10,width_zxy=[1.8,1.,1.])
                if p is not None:
                    ps.append(p)
                    ps_1_rem.append(p_1)
            ps_2=np.array(ps)
            ps_1_rem=np.array(ps_1_rem)
            dif = ps_1_rem[:,1:4]-ps_2[:,1:4]
            max_dist = np.max(np.sum(dif**2,axis=-1))
            n_iter+=1
            if n_iter>n_max_iter:
                break
        return ps_2
    else:
        return np.array([])


# fast alignment of fitted items which are bright and sparse (like beads)
def beads_alignment_fast(beads, ref_beads, unique_cutoff=2., check_outlier=True, outlier_sigma=1., verbose=True):
    '''beads_alignment_fast, for finding pairs of beads when they are sparse
    Inputs:
        beads: ndarray of beads coordnates, num_beads by [z,x,y], n-by-3 numpy ndarray
        ref_beads: similar coorndiates for beads in reference frame, n-by-3 numpy ndarray
        unique_cutoff: a threshold that assuming there are only unique pairs within it, float
        check_outlier: whether using Delaunay triangulation neighbors to check
        outlier_sigma: times for sigma that determine threshold in checking outlier, positive float
        verbose: whether say something during alignment, bool
    Outputs:
        _paired_beads: beads that find their pairs in ref frame, n-by-3 numpy array
        _paired_ref_beads: ref_beads that find their pairs (sorted), n-by-3 numpy array
        _shifts: 3d shift of beads (bead - ref_bead), n-by-3 numpy array
        '''
    # initialize
    _paired_beads, _paired_ref_beads, _shifts = [], [], []
    # loop through all beads in ref frame
    for _rb in ref_beads:
        _competing_ref_beads = ref_beads[np.sqrt(np.sum((ref_beads - _rb)**2,1)) < unique_cutoff]
        if len(_competing_ref_beads) > 1: # in this case, other ref_bead exist within cutoff
            continue
        else:
            _candidate_beads = beads[np.sqrt(np.sum((beads - _rb)**2,1)) < unique_cutoff]
            if len(_candidate_beads) == 1: # if unique pairs identified
                _paired_beads.append(_candidate_beads[0])
                _paired_ref_beads.append(_rb)
                _shifts.append(_candidate_beads[0] - _rb)
    # covert to numpy array
    _paired_beads = np.array(_paired_beads)
    _paired_ref_beads = np.array(_paired_ref_beads)
    _shifts = np.array(_shifts)
    # remove suspicious shifts
    for _j in range(np.shape(_shifts)[1]):
        _shift_keeps = np.abs(_shifts)[:,_j] < np.mean(np.abs(_shifts)[:,_j])+outlier_sigma*np.std(np.abs(_shifts)[:,_j])
        # filter beads and shifts
        _paired_beads = _paired_beads[_shift_keeps]
        _paired_ref_beads = _paired_ref_beads[_shift_keeps]
        _shifts = _shifts[_shift_keeps]



    # check outlier
    if check_outlier:
        from scipy.spatial import Delaunay
        from mpl_toolkits.mplot3d import Axes3D
        # initialize list for shifts calculated by neighboring points
        _alter_shifts = []
        # calculate Delaunay triangulation for ref_beads
        _tri = Delaunay(_paired_ref_beads)
        # loop through all beads
        for _i in range(_paired_ref_beads.shape[0]):
            # initialize diff, which used to judge whether keep this
            _keep = True
            # extract shift
            _shift = _shifts[_i]
            # initialize neighboring point ids
            _neighbor_ids = []
            # find neighbors for this point
            for _simplex in _tri.simplices.copy():
                if _i in _simplex:
                    _neighbor_ids.append(_simplex)
            _neighbor_ids = np.array(np.unique(_neighbor_ids).astype(np.int))
            _neighbor_ids = _neighbor_ids[_neighbor_ids != _i] # remove itself
            _neighbor_ids = _neighbor_ids[_neighbor_ids != -1] # remove error
            # calculate alternative shift
            _neighbors = _paired_ref_beads[_neighbor_ids,:]
            _neighbor_shifts = _shifts[_neighbor_ids,:]
            _neighbor_weights = 1/np.sqrt(np.sum((_neighbors-_paired_ref_beads[_i])**2,1))
            _alter_shift = np.dot(_neighbor_shifts.T, _neighbor_weights) / np.sum(_neighbor_weights)
            _alter_shifts.append(_alter_shift)
            #print _i,  _alter_shift, _shift
        # differences between shifts and alternative shifts
        _diff = [np.linalg.norm(_shift-_alter_shift) for _shift,_alter_shift in zip(_shifts, _alter_shifts)]
        # determine whether keep this:
        print('-- differences in original drift and neighboring dirft:', _diff, np.mean(_diff), np.std(_diff))
        _keeps = np.array(_diff < np.mean(_diff)+np.std(_diff)*outlier_sigma, dtype=np.bool)
        # filter beads and shifts
        _paired_beads = _paired_beads[_keeps]
        _paired_ref_beads = _paired_ref_beads[_keeps]
        _shifts = _shifts[_keeps]

    return np.array(_paired_beads), np.array(_paired_ref_beads), np.array(_shifts)


class imshow_mark_3d_v2:
    def master_reset(self):
        #self.dic_min_max = {}
        self.class_ids = []
        self.draw_x,self.draw_y,self.draw_z=[],[],[]
        self.coords = list(zip(self.draw_x,self.draw_y,self.draw_z))
        #load vars
        self.load_coords()
        self.set_image()
    def __init__(self,ims,fig=None,image_names=None,rescz=1.,min_max_default = [None,None], given_dic=None,save_file=None,paramaters={}):
        #internalize
        #seeding paramaters
        self.gfilt_size = paramaters.get('gfilt_size',0.75)#first gaussian blur with radius # to avoid false local max from camera fluc
        self.filt_size = paramaters.get('filt_size',3)#local maxima and minima are computed on blocks of size #
        self.th_seed = paramaters.get('th_seed',300.)#keep points when difference between local minima and maxima is more than #
        self.hot_pix_th = paramaters.get('hot_pix_th',0)
        #fitting paramaters
        self.width_z = paramaters.get('width_z',1.8*1.5)#fixed width in z # 1.8 presuposes isotropic pixel size
        self.width_xy = paramaters.get('width_xy',1.)#fixed width in xy
        self.radius_fit = paramaters.get('radius_fit',5)#neibouring of fitting for each seed point

        self.paramaters=paramaters

        self.ims=ims
        self.rescz = rescz
        if image_names is None:
            self.image_names = ['Image '+str(i+1) for i in range(len(ims))]
        else:
            self.image_names = image_names
        self.save_file = save_file
        #define extra vars
        self.dic_min_max = {}
        self.class_ids = []
        self.draw_x,self.draw_y,self.draw_z=[],[],[]
        self.coords = list(zip(self.draw_x,self.draw_y,self.draw_z))
        self.delete_mode = False
        #load vars
        self.load_coords(_given_dic=given_dic)
        #construct images
        self.index_im = 0
        self.im_ = self.ims[self.index_im]
        self.im_xy = np.max(self.im_,axis=0)
        self.im_z = np.max(self.im_,axis=1)
        im_z_len = self.im_z.shape[0]
        indz=np.array(np.round(np.arange(0,im_z_len,self.rescz)),dtype=int)
        self.im_z = self.im_z[indz[indz<im_z_len],...]
        #setup plots
        if fig is None:
            self.f=plt.figure(figsize=(4,5))
        else:
            self.f=fig
<<<<<<< HEAD
        self.ax1,self.ax2 = ImageGrid(self.f, 111, nrows_ncols=(2, 1), axes_pad=0.1)
        #gs = gridspec.GridSpec(2,1, figure=self.f,  hspace=-0.25)
        #self.ax1 = self.f.add_subplot(gs[0], aspect='equal')
        #self.ax2 = self.f.add_subplot(gs[1], sharex=self.ax1, aspect='equal')
=======
        #self.ax1,self.ax2 = ImageGrid(self.f, 111, nrows_ncols=(2, 1), axes_pad=0.1)
        gs = gridspec.GridSpec(2,1, figure=self.f,  hspace=-0.1, height_ratios=[4,1])
        self.ax1 = self.f.add_subplot(gs[0], aspect='equal')
        self.ax2 = self.f.add_subplot(gs[1], sharex=self.ax1, aspect='equal')
>>>>>>> cd0b76f5

        self.lxy,=self.ax1.plot(self.draw_x, self.draw_y, 'o',
                              markersize=12,markeredgewidth=1,markeredgecolor='y',markerfacecolor='None')
        self.lz,=self.ax2.plot(self.draw_x, self.draw_z, 'o',
                      markersize=12,markeredgewidth=1,markeredgecolor='y',markerfacecolor='None')
        self.imshow_xy = self.ax1.imshow(self.im_xy,interpolation='nearest',cmap='gray')
        self.imshow_z = self.ax2.imshow(self.im_z,interpolation='nearest',cmap='gray')

        self.min_,self.max_ = min_max_default
        if self.min_ is None: self.min_ = np.min(self.im_)
        if self.max_ is None: self.max_ = np.max(self.im_)
        self.imshow_xy.set_clim(self.min_,self.max_)
        self.imshow_z.set_clim(self.min_,self.max_)

        self.ax1.callbacks.connect('ylim_changed', self.xy_on_lims_change)
        self.ax2.callbacks.connect('ylim_changed', self.z_on_lims_change)
        self.f.suptitle(self.image_names[self.index_im])
        #connect mouse and keyboard
        cid = self.f.canvas.mpl_connect('button_press_event', self.onclick)
        cid2 = self.f.canvas.mpl_connect('key_press_event', self.press)
        cid3 = self.f.canvas.mpl_connect('key_release_event', self.release)
        self.set_image()
        if fig is None:
            plt.show()
    def onclick(self,event):
        if event.button==3:
            #print "click"
            if event.inaxes is self.ax1:
                if self.delete_mode:
                    z_min,z_max,x_min,x_max,y_min,y_max = self.get_limits()
                    x_,y_,z_ = list(map(np.array,[self.draw_x,self.draw_y,self.draw_z]))
                    #print x_min,x_max,y_min,y_max,z_min,z_max
                    #print x_,y_,z_
                    keep_in_window = (x_>y_min)&(x_<y_max)&(y_>x_min)&(y_<x_max)&(z_>z_min)&(z_<z_max)
                    keep_class = (np.array(self.class_ids)==self.index_im)&(np.isnan(self.draw_x)==False)
                    keep = keep_in_window&keep_class
                    if np.sum(keep)>0:
                        keep_ind = np.arange(len(keep))[keep]
                        coords_xy_class = list(zip(np.array(self.draw_x)[keep],
                                              np.array(self.draw_y)[keep]))
                        difs = np.array(coords_xy_class)-np.array([[event.xdata,event.ydata]])
                        ind_= np.argmin(np.sum(np.abs(difs),axis=-1))
                        self.draw_x.pop(keep_ind[ind_])
                        self.draw_y.pop(keep_ind[ind_])
                        self.draw_z.pop(keep_ind[ind_])
                        self.class_ids.pop(keep_ind[ind_])
                        print(ind_)
                    else:
                        print('test')
                else:
                    if event.xdata is not None and event.ydata is not None:
                        self.draw_x.append(event.xdata)
                        self.draw_y.append(event.ydata)
                        z_min,z_max,x_min,x_max,y_min,y_max = self.get_limits()
                        self.draw_z.append((z_min+z_max)/2.)
                        self.class_ids.append(self.index_im)
            if event.inaxes is self.ax2:
                if event.xdata is not None and event.ydata is not None:
                    z_min,z_max,x_min,x_max,y_min,y_max = self.get_limits()
                    x_,y_,z_ = list(map(np.array,[self.draw_x,self.draw_y,self.draw_z]))
                    keep_in_window = (x_>y_min)&(x_<y_max)&(y_>x_min)&(y_<x_max)&(z_>z_min)&(z_<z_max)
                    keep_class = (np.array(self.class_ids)==self.index_im)&(np.isnan(self.draw_x)==False)
                    keep = keep_in_window&keep_class
                    if np.sum(keep)>0:
                        keep_ind = np.arange(len(keep))[keep]
                        coords_x = np.array(self.draw_x)[keep]
                        ind_ = np.argmin(np.abs(coords_x-event.xdata))
                        self.draw_z[keep_ind[ind_]]=event.ydata
            self.update_point_plot()
    def press(self,event):
        if event.key== 'd':
            self.index_im = (self.index_im+1)%len(self.ims)
            self.set_image()
        if event.key== 'a':
            self.index_im = (self.index_im-1)%len(self.ims)
            self.set_image()
        if event.key=='s':
            self.save_ims()
        if event.key== 'x':
            self.auto_scale()
        if event.key== 't':
            self.get_seed_points()
        if event.key== 'n':
            self.handle_in_nucleus()
        if event.key== 'q':
            prev_im = self.index_im
            for self.index_im in range(len(self.ims)):
                self.set_image()
                self.get_seed_points()
                self.fit_seed_points()
            self.index_im = prev_im
            self.set_image()
        if event.key== 'y':
            self.fit_seed_points()
        if event.key == 'delete':
            self.draw_x.pop(-1)
            self.draw_y.pop(-1)
            self.draw_z.pop(-1)
            self.class_ids.pop(-1)
            self.update_point_plot()
        if event.key == 'shift':
            self.delete_mode = True
    def release(self, event):
        if event.key == 'shift':
            self.delete_mode = False
    def populate_draw_xyz(self,flip=False):
        if len(self.coords)>0:
            self.draw_x,self.draw_y,self.draw_z = list(zip(*self.coords))
            if flip: self.draw_x,self.draw_y,self.draw_z =  list(map(list,[self.draw_y,self.draw_x,self.draw_z]))
            else: self.draw_x,self.draw_y,self.draw_z =  list(map(list,[self.draw_x,self.draw_y,self.draw_z]))
        else:
            self.draw_x,self.draw_y,self.draw_z = [],[],[]
    def create_text(self):
        z_min,z_max,x_min,x_max,y_min,y_max = self.get_limits()
        self.texts = []
        i_ims = np.zeros(len(self.ims),dtype=int)
        for (xyz,c_id) in zip(self.coords,self.class_ids):
            i_ims[c_id]+=1
            if c_id==self.index_im:
                if not np.isnan(xyz[0]):
                    if z_min<xyz[2] and z_max>xyz[2] and y_min<xyz[0] and y_max>xyz[0] and x_min<xyz[1] and x_max>xyz[1]:
                        text_ = str(i_ims[c_id])
                        color_='r'
                        if hasattr(self,'dec_text'):
                            key_dec = tuple(list(np.array(xyz,dtype=int))+[c_id])
                            if key_dec in self.dec_text:
                                text_=self.dec_text[key_dec]['text']
                                color_='b'
                        self.texts.append(self.ax1.text(xyz[0],xyz[1],text_,color=color_))
                        self.texts.append(self.ax2.text(xyz[0],xyz[2],text_,color=color_))
    def update_point_plot(self):
        z_min,z_max,x_min,x_max,y_min,y_max = self.get_limits()

        self.coords = list(zip(self.draw_x,self.draw_y,self.draw_z))
        x_,y_,z_ = list(map(np.array,[self.draw_x,self.draw_y,self.draw_z]))
        #print x_min,x_max,y_min,y_max,z_min,z_max
        #print x_,y_,z_
        keep_class = np.array(self.class_ids)==self.index_im
        keep_in_window = (x_>y_min)&(x_<y_max)&(y_>x_min)&(y_<x_max)&(z_>z_min)&(z_<z_max)
        keep = keep_class&keep_in_window
        self.lxy.set_xdata(x_[keep])
        self.lxy.set_ydata(y_[keep])
        self.lz.set_xdata(x_[keep])
        self.lz.set_ydata(z_[keep])
        self.save_coords()
        self.remove_text()
        self.create_text()
        self.f.canvas.draw()
    def remove_text(self):
        if not hasattr(self,'texts'): self.texts = []
        for txt in self.texts:
            txt.remove()
    def load_coords(self, _given_dic=None):
        save_file = self.save_file
        if _given_dic:
            save_dic = _given_dic
        elif save_file is not None and os.path.exists(save_file):
            with open(save_file,'rb') as fid:
                save_dic = pickle.load(fid)
        else:
            return False
        # load information from save_dic
        self.coords,self.class_ids = save_dic['coords'],save_dic['class_ids']
        if 'pfits' in save_dic:
            self.pfits_save = save_dic['pfits']
        if 'dec_text' in save_dic:
            self.dec_text=save_dic['dec_text']
        self.populate_draw_xyz()#coords to plot list

    def save_coords(self):
        save_file = self.save_file
        if save_file is not None:
            if not os.path.exists(os.path.dirname(save_file)):
                os.makedirs(os.path.dirname(save_file))
            fid = open(save_file,'wb')
            self.pfits_save = getattr(self,'pfits_save',{})
            self.dec_text = getattr(self,'dec_text',{})
            save_dic = {'coords':self.coords,'class_ids':self.class_ids,'pfits':self.pfits_save,'dec_text':self.dec_text}
            pickle.dump(save_dic,fid)
            fid.close()
    def auto_scale(self):
        z_min,z_max,x_min,x_max,y_min,y_max = self.get_limits()
        im_chop = self.im_[z_min:z_max,x_min:x_max,y_min:y_max,...]
        min_,max_ = np.min(im_chop),np.max(im_chop)
        self.imshow_xy.set_clim(min_,max_)
        self.imshow_z.set_clim(min_,max_)
        self.dic_min_max[self.index_im] = [min_,max_]
        self.f.canvas.draw()
    def del_ext(self,str_):
        "Deletes extention"
        if os.path.basename(str_).count('.')>0:
            return '.'.join(str_.split('.')[:-1])
        else:
            return str_
    def save_ims(self):
        import scipy.misc
        save_file = self.save_file
        z_min,z_max,x_min,x_max,y_min,y_max = self.get_limits()
        for index_im,im_ in enumerate(self.ims):
            im_chop = im_[self.get_z_ind(),x_min:x_max,y_min:y_max,...]
            im_xy = np.max(im_chop,axis=0)
            im_z = np.max(im_chop,axis=1)

            if index_im in self.dic_min_max:
                min_,max_ = self.dic_min_max[index_im]
                im_xy = minmax(im_xy,min_=min_,max_=max_)
                im_z = minmax(im_z,min_=min_,max_=max_)
            else:
                min_,max_ = self.min_,self.max_
                im_xy = minmax(im_xy,min_=min_,max_=max_)
                im_z = minmax(im_z,min_=min_,max_=max_)
            if save_file is not None:
                if not os.path.exists(os.path.dirname(save_file)):
                    os.makedirs(os.path.dirname(save_file))
                save_image = self.del_ext(save_file)+'_'+self.image_names[index_im]
                scipy.misc.imsave(save_image+'_xy.png', im_xy)
                scipy.misc.imsave(save_image+'_z.png', im_z)

    def set_image(self):
        self.im_ = self.ims[self.index_im]
        z_min,z_max,x_min,x_max,y_min,y_max = self.get_limits()
        self.im_sm = self.im_[z_min:z_max,x_min:x_max,y_min:y_max]
        self.im_xy = np.max(self.im_[z_min:z_max,:,...],axis=0)
        self.imshow_xy.set_data(self.im_xy)

        self.im_z = np.max(self.im_[:,x_min:x_max,...],axis=1)
        self.im_z = self.im_z[self.get_z_ind(),:]
        self.imshow_z.set_data(self.im_z)

        if self.index_im in self.dic_min_max:
            min_,max_ = self.dic_min_max[self.index_im]
            self.imshow_xy.set_clim(min_,max_)
            self.imshow_z.set_clim(min_,max_)
        self.update_point_plot()
        self.f.suptitle(self.image_names[self.index_im])
        self.f.canvas.draw()
    def get_limits(self):
        y_min,y_max = self.ax1.get_xlim()
        x_min,x_max = self.ax1.get_ylim()[::-1]
        x_min = max(int(x_min),0)
        x_max = min(int(x_max),self.im_.shape[1])
        y_min = max(int(y_min),0)
        y_max = min(int(y_max),self.im_.shape[2])

        z_min,z_max = np.array(self.ax2.get_ylim()[::-1])*self.rescz
        z_min = max(int(z_min),0)
        z_max = min(int(z_max),self.im_.shape[0])
        return z_min,z_max,x_min,x_max,y_min,y_max
    def get_z_ind(self):
        im_z_len = self.im_z.shape[0]
        indz=np.array(np.round(np.arange(0,im_z_len,self.rescz)),dtype=int)
        return indz[indz<im_z_len]
    def xy_on_lims_change(self,ax):
        z_min,z_max,x_min,x_max,y_min,y_max = self.get_limits()
        self.im_sm = self.im_[z_min:z_max,x_min:x_max,y_min:y_max]
        self.im_z = np.max(self.im_[:,x_min:x_max,...],axis=1)
        self.im_z = self.im_z[self.get_z_ind(),:]
        self.imshow_z.set_data(self.im_z)
        self.update_point_plot()
    def z_on_lims_change(self,ax):
        z_min,z_max,x_min,x_max,y_min,y_max = self.get_limits()
        self.im_sm = self.im_[z_min:z_max,x_min:x_max,y_min:y_max]
        self.im_xy = np.max(self.im_[z_min:z_max,:,...],axis=0)
        self.imshow_xy.set_data(self.im_xy)
        self.update_point_plot()
    def fit_seed_points(self):
        #get default paramaters from self
        width_z = self.width_z
        width_xy = self.width_xy
        radius_fit = self.radius_fit
        im = self.im_sm
        z_min,z_max,x_min,x_max,y_min,y_max = self.get_limits()
        y_,x_,z_ = list(map(np.array,[self.draw_x,self.draw_y,self.draw_z]))
        keep_class = np.array(self.class_ids)==self.index_im
        keep_in_window = (x_>x_min)&(x_<x_max)&(y_>y_min)&(y_<y_max)&(z_>z_min)&(z_<z_max)
        keep = keep_class&keep_in_window
        xyzguess = np.array([z_[keep]-z_min,x_[keep]-x_min,y_[keep]-y_min],dtype=int)

        self.pfits = fit_seed_points_base(im,xyzguess,width_z=width_z,width_xy=width_xy,radius_fit=3,n_max_iter = 15,max_dist_th=0.25)
        if len(self.pfits>0):
            self.pfits[:,1:4]+=[[z_min,x_min,y_min]]
            #update graph and points
            keep = np.array(self.class_ids)!=self.index_im
            self.class_ids,self.draw_z,self.draw_x,self.draw_y = [list(np.array(x)[keep]) for x in [self.class_ids,self.draw_z,self.draw_x,self.draw_y]]
            if not hasattr(self,'pfits_save'):
                self.pfits_save={}
            self.pfits_save[self.index_im]=self.pfits
            centers_0,centers_1,centers_2 = self.pfits[:,1:4].T
            self.draw_z.extend(centers_0)
            self.draw_x.extend(centers_2)
            self.draw_y.extend(centers_1)
            self.class_ids.extend([self.index_im]*len(centers_0))
        self.update_point_plot()
    def get_seed_points(self):
        #get default paramaters from self
        gfilt_size = self.gfilt_size
        filt_size = self.filt_size
        th_seed = self.th_seed
        hot_pix_th = self.hot_pix_th

        im = self.im_sm

        centers = get_seed_points_base(im,gfilt_size=gfilt_size,filt_size=filt_size,th_seed=th_seed,hot_pix_th=hot_pix_th)

        z_min,z_max,x_min,x_max,y_min,y_max = self.get_limits()
        keep = np.array(self.class_ids)!=self.index_im
        self.class_ids,self.draw_z,self.draw_x,self.draw_y = [list(np.array(x)[keep]) for x in [self.class_ids,self.draw_z,self.draw_x,self.draw_y]]
        self.draw_z.extend(centers[0]+z_min)
        self.draw_x.extend(centers[2]+y_min)
        self.draw_y.extend(centers[1]+x_min)
        self.class_ids.extend([self.index_im]*len(centers[0]))
        self.update_point_plot()
    def handle_in_nucleus(self):
        if hasattr(self,'nucl_x'):
            i_im = self.index_im
            class_ids = np.array(self.class_ids)
            Y,X,Z = np.array(self.draw_x,dtype=int),np.array(self.draw_y,dtype=int),np.array(self.draw_z,dtype=int)
            keep = class_ids==i_im
            Y,X,Z=Y[keep],X[keep],Z[keep]
            nucl_ = np.array([self.nucl_x,self.nucl_y,self.nucl_z],dtype=int).T
            draw_x,draw_y,draw_z=[],[],[]
            for x,y,z in zip(X,Y,Z):
                if np.any(np.sum(np.abs(nucl_-[[x,y,z]]),axis=-1)==0):
                    draw_z.append(z)
                    draw_x.append(y)
                    draw_y.append(x)
            keep = np.array(self.class_ids)!=self.index_im
            self.class_ids,self.draw_z,self.draw_x,self.draw_y = [list(np.array(x)[keep]) for x in [self.class_ids,self.draw_z,self.draw_x,self.draw_y]]
            self.draw_z.extend(draw_z)
            self.draw_x.extend(draw_x)
            self.draw_y.extend(draw_y)
            self.class_ids.extend([self.index_im]*len(draw_x))
            self.update_point_plot()

class Reader:

    # Close the file on cleanup.
    def __del__(self):
        if self.fileptr:
            self.fileptr.close()

    def __enter__(self):
        return self

    def __exit__(self, etype, value, traceback):
        if self.fileptr:
            self.fileptr.close()

    # Average multiple frames in a movie.
    def averageFrames(self, start = False, end = False, verbose = False):
        if (not start):
            start = 0
        if (not end):
            end = self.number_frames

        length = end - start
        average = np.zeros((self.image_width, self.image_height), np.float)
        for i in range(length):
            if verbose and ((i%10)==0):
                print(" processing frame:", i, " of", self.number_frames)
            average += self.loadAFrame(i + start)

        average = average/float(length)
        return average

    # returns the film name
    def filmFilename(self):
        return self.filename

    # returns the film size
    def filmSize(self):
        return [self.image_width, self.image_height, self.number_frames]

    # returns the picture x,y location, if available
    def filmLocation(self):
        if hasattr(self, "stage_x"):
            return [self.stage_x, self.stage_y]
        else:
            return [0.0, 0.0]

    # returns the film focus lock target
    def lockTarget(self):
        if hasattr(self, "lock_target"):
            return self.lock_target
        else:
            return 0.0

    # returns the scale used to display the film when
    # the picture was taken.
    def filmScale(self):
        if hasattr(self, "scalemin") and hasattr(self, "scalemax"):
            return [self.scalemin, self.scalemax]
        else:
            return [100, 2000]

# Dax reader class. This is a Zhuang lab custom format.
#

def batch_load_dax(filename):
    _im = DaxReader(filename).loadAll()
    return _im

class DaxReader(Reader):
    # dax specific initialization
    def __init__(self, filename, swap_axis=False, verbose = 0):
        import os,re
        # save the filenames
        self.filename = filename
        dirname = os.path.dirname(filename)
        if (len(dirname) > 0):
            dirname = dirname + "/"
        self.inf_filename = dirname + os.path.splitext(os.path.basename(filename))[0] + ".inf"
        # swap_axis
        self.swap_axis = swap_axis

        # defaults
        self.image_height = None
        self.image_width = None

        # extract the movie information from the associated inf file
        size_re = re.compile(r'frame dimensions = ([\d]+) x ([\d]+)')
        length_re = re.compile(r'number of frames = ([\d]+)')
        endian_re = re.compile(r' (big|little) endian')
        stagex_re = re.compile(r'Stage X = ([\d\.\-]+)')
        stagey_re = re.compile(r'Stage Y = ([\d\.\-]+)')
        lock_target_re = re.compile(r'Lock Target = ([\d\.\-]+)')
        scalemax_re = re.compile(r'scalemax = ([\d\.\-]+)')
        scalemin_re = re.compile(r'scalemin = ([\d\.\-]+)')

        inf_file = open(self.inf_filename, "r")
        while 1:
            line = inf_file.readline()
            if not line: break
            m = size_re.match(line)
            if m:
                self.image_height = int(m.group(1))
                self.image_width = int(m.group(2))
            m = length_re.match(line)
            if m:
                self.number_frames = int(m.group(1))
            m = endian_re.search(line)
            if m:
                if m.group(1) == "big":
                    self.bigendian = 1
                else:
                    self.bigendian = 0
            m = stagex_re.match(line)
            if m:
                self.stage_x = float(m.group(1))
            m = stagey_re.match(line)
            if m:
                self.stage_y = float(m.group(1))
            m = lock_target_re.match(line)
            if m:
                self.lock_target = float(m.group(1))
            m = scalemax_re.match(line)
            if m:
                self.scalemax = int(m.group(1))
            m = scalemin_re.match(line)
            if m:
                self.scalemin = int(m.group(1))

        inf_file.close()

        # set defaults, probably correct, but warn the user
        # that they couldn't be determined from the inf file.
        if not self.image_height:
            print("Could not determine image size, assuming 256x256.")
            self.image_height = 256
            self.image_width = 256

        # open the dax file
        if os.path.exists(filename):
            self.fileptr = open(filename, "rb")
        else:
            self.fileptr = 0
            if verbose:
                print("dax data not found", filename)

    # Create and return a memory map the dax file
    def loadMap(self):
        if os.path.exists(self.filename):
            if self.bigendian:
                self.image_map = np.memmap(self.filename, dtype='>u2', mode='r', shape=(self.number_frames,self.image_width, self.image_height))
            else:
                self.image_map = np.memmap(self.filename, dtype='uint16', mode='r', shape=(self.number_frames,self.image_width, self.image_height))
        return self.image_map

    # load a frame & return it as a np array
    def loadAFrame(self, frame_number):
        if self.fileptr:
            assert frame_number >= 0, "frame_number must be greater than or equal to 0"
            assert frame_number < self.number_frames, "frame number must be less than " + str(self.number_frames)
            self.fileptr.seek(frame_number * self.image_height * self.image_width * 2)
            image_data = np.fromfile(self.fileptr, dtype='uint16', count = self.image_height * self.image_width)
            if self.swap_axis:
                image_data = np.transpose(np.reshape(image_data, [self.image_width, self.image_height]))
            else:
                image_data = np.reshape(image_data, [self.image_width, self.image_height])
            if self.bigendian:
                image_data.byteswap(True)
            return image_data
    # load full movie and retun it as a np array
    def loadAll(self):
        image_data = np.fromfile(self.fileptr, dtype='uint16', count = -1)
        if self.swap_axis:
            image_data = np.swapaxes(np.reshape(image_data, [self.number_frames,self.image_width, self.image_height]),1,2)
        else:
            image_data = np.reshape(image_data, [self.number_frames,self.image_width, self.image_height])
        if self.bigendian:
            image_data.byteswap(True)
        return image_data
    
    def close(self):
        if self.fileptr.closed:
            print(f"file {self.filename} has been closed.")
        else:
            self.fileptr.close()

## segmentation with DAPI
def DAPI_segmentation(ims, names,
                      cap_percentile=0.5,
                      illumination_correction=True,
                      illumination_correction_channel=405,
                      correction_folder=_correction_folder,
                      merge_layer_num = 11,
                      denoise_window = 5,
                      log_window = 13,
                      signal_cap_ratio = 0.15,
                      cell_min_size=1000,
                      shape_ratio_threshold = 0.030,
                      remove_fov_boundary = 40,
                      make_plot=False,
                      verbose=True):
    """cell segmentation for DAPI images with pooling and convolution layers
    Inputs:
        ims: list of images
        names: list of names, same length as ims
        cap_percentile: removing top and bottom percentile in each image, float from 0-100 (default: 0.5)
        illumination_correction: whether correct illumination for each field of view, bool (default: True)
        illumination_correction_channel: which color channel to correct illumination for each field of view, int or str (default: 405)
        correction_folder: full directory that contains such correction files, string (default: )
        merge_layer_num: number of z-stack layers to merge, int (default: 11)
        denoise_window: window size used for billateral denoising method, int (default: 31)
        log_window: window size for laplacian-gaussian filter, int (default: 13)
        signal_cap_ratio: intensity ratio that considered as signal if intensity over max intensity larger than this, float between 0-1, (default: 0.15)
        cell_min_size: smallest object size allowed as nucleus, int (default:1000 for 2D)
        shape_ratio_threshold: min threshold for: areasize of one label / (contour length of a label)^2, float (default: 0.15)
        remove_fov_boundary: if certain label is too close to fov boundary within this number of pixels, remove, int (default: 50)
        make_plot: whether making plots for checking purpose, bool
        verbose: whether say something during the process, bool
    Output:
        _ft_seg_labels: list of labels, same dimension as ims, list of bool matrix"""
    # imports
    from scipy import ndimage
    from skimage import morphology
    from scipy import stats
    from skimage import restoration, measure
    from ImageAnalysis3.corrections import Illumination_correction
    from skimage.segmentation import random_walker
    from scipy.ndimage import gaussian_laplace

    # check whether input is a list of images or just one image
    if isinstance(ims, list):
        if verbose:
            print("Start segmenting list of images")
        _ims = ims
        _names = names
    else:
        if verbose:
            print("Start segmenting one image")
        _ims = [ims]
        _names = [names]

    # check input length
    if len(_names) != len(_ims):
        raise ValueError('input images and names length not compatible!')

    # illumination correction
    if illumination_correction:
        _ims = [corrections.Illumination_correction(_im, illumination_correction_channel, 
                                                    correction_folder=correction_folder,
                                                    verbose=verbose) for _im in _ims]

    # rescale image to 0-1 gray scale
    _limits = [stats.scoreatpercentile(_im, (cap_percentile, 100.-cap_percentile)).astype(np.float) for _im in _ims]
    _norm_ims = [(_im-np.min(_limit))/(np.max(_limit)-np.min(_limit)) for _im,_limit in zip(_ims, _limits)]
    for _im in _norm_ims:
        _im[_im < 0] = 0
        _im[_im > 1] = 1

    # find the layer that on focus
    _focus_layers = [np.argmin(np.array([np.sum(_layer > signal_cap_ratio) for _layer in _im])) for _im in _norm_ims]

    # stack images close to this focal layer
    if verbose:
        print('- find focal plane and slice')
    _stack_ims = []
    for _im, _layer in zip(_norm_ims, _focus_layers):
        if _im.shape[0] - _layer < np.ceil((merge_layer_num-1)/2):
            _stack_lims = [_im.shape[0]-merge_layer_num, _im.shape[0]]
        elif _layer < np.floor((merge_layer_num-1)/2):
            _stack_lims = [0, merge_layer_num]
        else:
            _stack_lims = [_layer-np.ceil((merge_layer_num-1)/2), _layer+np.floor((merge_layer_num-1)/2)]
        _stack_lims = np.array(_stack_lims, dtype=np.int)
        # extract image
        _stack_im = np.zeros([np.max(_stack_lims)-np.min(_stack_lims), np.shape(_im)[1], np.shape(_im)[2]])
        # denoise and merge
        if denoise_window:
            for _i,_l in enumerate(range(np.min(_stack_lims), np.max(_stack_lims))):
                _stack_im[_i] = restoration.denoise_bilateral(_im[_l], win_size=int(denoise_window), mode='edge', multichannel=False)
        else:
            for _i,_l in enumerate(range(np.min(_stack_lims), np.max(_stack_lims))):
                _stack_im[_i] = _im[_l]

        _stack_im = np.mean(_stack_im, axis=0)
        _stack_ims.append(_stack_im)

    # laplace of gaussian filter
    if verbose:
        print("- apply by laplace-of-gaussian filter")
    _conv_ims = [gaussian_laplace(_im, log_window) for _im in _stack_ims]

    # binarilize the image
    _supercell_masks = [(_cim < -1e-6) *( _sim > signal_cap_ratio) for _cim, _sim in zip(_conv_ims, _stack_ims)]
    _supercell_masks = [ndimage.binary_dilation(_im, structure=morphology.disk(4)) for _im in _supercell_masks]
    _supercell_masks = [ndimage.binary_erosion(_im, structure=morphology.disk(12)) for _im in _supercell_masks]
    _supercell_masks = [ndimage.binary_fill_holes(_im, structure=morphology.disk(3)) for _im in _supercell_masks]

    # acquire labels
    if verbose:
        print("- acquire labels")
    _open_objects = [morphology.opening(_im, morphology.disk(3)) for _im in _supercell_masks]
    _close_objects = [morphology.closing(_open, morphology.disk(3)) for _open in _open_objects]
    _close_objects = [morphology.remove_small_objects(_close, 2000) for _close in _close_objects]
    _bboxes = [ndimage.find_objects(_close) for _close in _close_objects]
    _masks = [_close[_bbox[0]] for _bbox, _close in zip(_bboxes, _close_objects)]
    _labels = []
    for _close,_sim in zip(_close_objects,_stack_ims):
        _label, _num = ndimage.label(_close)
        _label[(_sim > signal_cap_ratio)*(_label==0)] = 0
        _label[(_sim <= signal_cap_ratio)*(_label==0)] = -1
        _labels.append(_label)

    # random walker segmentation
    if verbose:
        print ("- random walker segmentation!")
    _seg_labels = [random_walker(_im, _label, beta=1, mode='bf') for _im, _label in zip(_stack_ims, _labels)]

    # remove bad labels by shape ratio: A(x)/I(x)^2
    if verbose:
        print ("- remove failed labels by shape ratio: A(x)/I(x)^2")
    _ft_seg_labels = []
    _contours = []
    for _i, _seg_label in enumerate(_seg_labels):
        if verbose:
            print ("- screen labels in field of view:", names[_i])
        _failed_labels = []
        for _l in range(np.max(_seg_label)):
            _contour = measure.find_contours(np.array(_seg_label==_l+1, dtype=np.int), 0)[0]
            _length = np.sum(np.sqrt(np.sum((_contour[1:] - _contour[:-1])**2, axis=1)))
            _size = np.sum(_seg_label==_l+1)
            _center = np.round(ndimage.measurements.center_of_mass(_seg_label==_l+1))
            _shape_ratio = _size/_length**2
            if _shape_ratio < shape_ratio_threshold:

                _seg_label[_seg_label==_l+1] = -1
                _failed_labels.append(_l+1)
                if verbose:
                    print("-- fail by shape_ratio, label", _l+1, 'contour length:', _length, 'size:', _size, 'shape_ratio:',_size/_length**2)
                continue
            for _coord,_dim in zip(_center[-2:], _seg_label.shape[-2:]):
                if _coord < remove_fov_boundary or _coord > _dim - remove_fov_boundary:
                    _seg_label[_seg_label==_l+1] = -1
                    _failed_labels.append(_l+1)
                    if verbose:
                        print("-- fail by center_coordinate, label:", _l+1, "center of this nucleus:", _center[-2:])
                    break

        _lb = 1
        while _lb <= np.max(_seg_label):
            if np.sum(_seg_label == _lb) == 0:
                print ("-- remove", _lb)
                _seg_label[_seg_label>_lb] -= 1
            else:
                print ("-- pass", _lb)
                _lb += 1

        _ft_seg_labels.append(_seg_label)
    # plot
    if make_plot:
        for _seg_label, _name in zip(_ft_seg_labels, _names):
            plt.figure()
            plt.imshow(_seg_label)
            plt.title(_name)
            plt.colorbar()
            plt.show()

    # return segmentation results
    return _ft_seg_labels


# segmentation with convolution of DAPI images

def DAPI_convoluted_segmentation(filenames, correction_channel=405, 
        num_threads=12, cap_percentile=1,
        single_im_size=_image_size, all_channels=_allowed_colors, 
        num_buffer_frames=10, num_empty_frames=1, 
        illumination_correction=True, illumination_correction_channel=405, 
        correction_folder=_correction_folder,
        merge_layer_num=11, denoise_window=5, mft_size=25, glft_size=30,
        max_conv_th=0, min_boundary_th=0.48, signal_cap_ratio=0.20,
        max_cell_size=40000, min_cell_size=5000, min_shape_ratio=0.035,
        max_iter=4, shrink_percent=15,
        dialation_dim=4, random_walker_beta=0.1, remove_fov_boundary=50,
        save=True, save_folder=None, force=False, 
        save_npy=True, save_postfix="_segmentation",
        make_plot=False, return_images=False, verbose=True):
    """cell segmentation for DAPI images with pooling and convolution layers
    Inputs:
        ims: list of images
        names: list of names, same length as ims
        cap_percentile: removing top and bottom percentile in each image, float from 0-100 (default: 0.5)
        num_buffer_frames: number of buffer frames, int
        num_empty_frames: num of empty frames, int
        illumination_correction: whether correct illumination for each field of view, bool (default: True)
        illumination_correction_channel: which color channel to correct illumination for each field of view, int or str (default: 405)
        correction_folder: full directory that contains such correction files, string (default: )
        merge_layer_num: number of z-stack layers to merge, int (default: 11)
        denoise_window: window size used for billateral denoising method, int (default: 31)
        mft_size: size of max-min filters to get cell boundaries, int (default: 25)
        glft_size: window size for laplacian-gaussian filter, int (default: 35)
        binarilize image:
        max_conv_th: maximum convolution threshold, float(default: -5e-5)
        min_boundary_th: minimal boundary im threshold, float(default: 0.55)
        signal_cap_ratio: intensity ratio that considered as signal if intensity over max intensity larger than this, float between 0-1, (default: 0.15)
        max_cell_size: upper limit for object otherwise undergoes extra screening, int(default: 30000)
        min_cell_size: smallest object size allowed as nucleus, int (default:5000 for 2D)
        min_shape_ratio: min threshold for: areasize of one label / (contour length of a label)^2, float (default: 0.15)
        max_iter: maximum iterations allowed in splitting shapes, int (default:3)
        shrink_percent: percentage of label areas removed during splitting, float (0-100, default: 13)
        dialation_dim: dimension for dialation after splitting objects, int (default:4)
        random_walker_beta: beta used for random walker segementation algorithm, float (default: 0.1)
        remove_fov_boundary: if certain label is too close to fov boundary within this number of pixels, remove, int (default: 50)
        make_plot: whether making plots for checking purpose, bool
        verbose: whether say something during the process, bool
    Output:
        _seg_labels: list of labels, same dimension as ims, list of bool matrix"""
    ## import images
    if not isinstance(filenames, list):
        filenames = [filenames]
    ## load segmentation if already existed:
    if save_folder is None:
        save_folder = os.path.dirname(os.path.dirname(filenames[0]))
        save_folder = os.path.join(save_folder, 'Analysis', 'segmentation')
    if not os.path.exists(save_folder): # create folder if not exists
        os.makedirs(save_folder)
    if save_npy:
        save_filenames = [os.path.join(save_folder, os.path.basename(_fl).replace('.dax', save_postfix +'.npy')) for _fl in filenames]    
    else:
        save_filenames = [os.path.join(save_folder, os.path.basename(_fl).replace('.dax', save_postfix +'.pkl')) for _fl in filenames]
    # decide if directly load
    _direct_load_flags = [True for _fl in save_filenames if os.path.exists(_fl) and not force]
    if len(_direct_load_flags) == len(filenames) and not force:
        if verbose:
            if len(filenames) == 1:
                print(f"-- directly load segmentation result from:{save_filenames[0]}")
            else:
                print(f"-- directly load segmentation result from folder:{save_folder}, load_npy:{save_npy}")
        # load segmentation labels
        if save_npy:
            _seg_labels = [np.load(_fl) for _fl in save_filenames]
        else:
            _seg_labels = [pickle.load(open(_fl, 'rb')) for _fl in save_filenames]
        # return    
        if return_images:
            if verbose:
                print(f"- loading {len(filenames)} images for output")
            _load_args = [(_fl, correction_channel, None, None, 20,
                           single_im_size, all_channels, 
                           num_buffer_frames,num_empty_frames,
                           np.zeros(3), correction_folder) for _fl in filenames]
            _load_pool = mp.Pool(num_threads)
            _ims = _load_pool.starmap(corrections.correct_single_image, _load_args, chunksize=1)
            _load_pool.close()
            _load_pool.join()
            _load_pool.terminate()
            return _seg_labels, _ims
        else:
            return _seg_labels
    else:
        if verbose:
            print(f"- loading {len(filenames)} images for segmentation")
        _load_args = [(_fl, correction_channel, None, None, 20,
                       single_im_size, all_channels, 
                       num_buffer_frames,num_empty_frames,
                       np.zeros(3), correction_folder) for _fl in filenames]        
        _load_pool = mp.Pool(num_threads)
        _ims = _load_pool.starmap(corrections.correct_single_image, _load_args, chunksize=1)
        _load_pool.close()
        _load_pool.join()
        _load_pool.terminate()
    ## rescaling and stack
    # rescale image to 0-1 gray scale
    _limits = [stats.scoreatpercentile(_im, (cap_percentile, 100.-cap_percentile)).astype(np.float) for _im in _ims]
    _norm_ims = [(_im-np.min(_limit))/(np.max(_limit)-np.min(_limit)) for _im,_limit in zip(_ims, _limits)]
    for _im in _norm_ims:
        _im[_im < 0] = 0
        _im[_im > 1] = 1
    # find the layer that on focus
    _focus_layers = [np.argmin(np.array([np.sum(_layer > signal_cap_ratio) for _layer in _im])) for _im in _norm_ims]

    # stack images close to this focal layer
    if verbose:
        print('-- find focal plane and slice')
    _stack_ims = []
    for _im, _layer in zip(_norm_ims, _focus_layers):
        if _im.shape[0] - _layer < np.ceil((merge_layer_num-1)/2):
            _stack_lims = [_im.shape[0]-merge_layer_num, _im.shape[0]]
        elif _layer < np.floor((merge_layer_num-1)/2):
            _stack_lims = [0, merge_layer_num]
        else:
            _stack_lims = [_layer-np.ceil((merge_layer_num-1)/2), _layer+np.floor((merge_layer_num-1)/2)]
        _stack_lims = np.array(_stack_lims, dtype=np.int)
        # extract image
        _stack_im = np.zeros([np.max(_stack_lims)-np.min(_stack_lims), np.shape(_im)[1], np.shape(_im)[2]])
        # denoise and merge
        if denoise_window:
            for _i,_l in enumerate(range(np.min(_stack_lims), np.max(_stack_lims))):
                _stack_im[_i] = restoration.denoise_bilateral(_im[_l], win_size=int(denoise_window), mode='edge', multichannel=False)
        else:
            for _i,_l in enumerate(range(np.min(_stack_lims), np.max(_stack_lims))):
                _stack_im[_i] = _im[_l]
        _stack_im = np.mean(_stack_im, axis=0)
        _stack_ims.append(_stack_im)

    ## Get boundaries of cells and apply Gaussian-Laplacian filter
    # get boundaries of cells
    _diff_ims = [2*ndimage.filters.maximum_filter(_stack_im, mft_size)-ndimage.filters.minimum_filter(_stack_im, mft_size) for _stack_im in _stack_ims]
    # laplace of gaussian filter
    if verbose:
        print("- apply by laplace-of-gaussian filter")
    _conv_ims = [gaussian_laplace(_im, glft_size) for _im in _diff_ims]
        
    ## get rough labels
    # binarilize the image
    _supercell_masks = [(_cim < max_conv_th) *( _sim > min_boundary_th) for _cim, _sim in zip(_conv_ims, _diff_ims)]
    # erosion and dialation
    _supercell_masks = [ndimage.binary_erosion(_im, structure=morphology.disk(3)) for _im in _supercell_masks]
    _supercell_masks = [ndimage.binary_dilation(_im, structure=morphology.disk(5)) for _im in _supercell_masks]
    # filling holes
    _supercell_masks = [ndimage.binary_fill_holes(_im, structure=morphology.disk(4)) for _im in _supercell_masks]
    # acquire labels
    if verbose:
        print("- acquire labels")
    _open_objects = [morphology.opening(_im, morphology.disk(3)) for _im in _supercell_masks]
    _close_objects = [morphology.closing(_open, morphology.disk(3)) for _open in _open_objects]
    _close_objects = [morphology.remove_small_objects(_close, min_cell_size) for _close in _close_objects]
    # labeling
    _labels = [ np.array(ndimage.label(_close)[0], dtype=np.int) for _close in _close_objects]
    
    ## Tuning labels
    def _label_binary_im(_im, obj_size=3):
        '''Given an binary image, find labels for all isolated objects with given size'''
        # make sure image is binary
        _bim = np.array(_im > 0, dtype=np.int)
        # find objects
        _open = morphology.opening(_bim, morphology.disk(obj_size))
        _close = morphology.closing(_open, morphology.disk(obj_size))
        # label objects
        _label, _num = ndimage.label(_close.astype(bool))
        # return
        return _label, _num

    def _check_label(_label, _id, _min_shape_ratio, _max_size, verbose=False):
        """Check whether the label is qualified as a cell"""
        # get features
        _length,_size,_center,_ratio = _get_label_features(_label, _id)
        if _ratio < _min_shape_ratio:
            if verbose:
                print(f"--- {_ratio} is smaller than minimum shape ratio, failed")
            return False
        if _size > _max_size:
            if verbose:
                print(f"--- {_size} is larger than maximum shape size, failed")
            return False
        return True

    def _get_label_features(_label, _id):
        """Given a label and corresponding label id, return four features of this label"""
        # get features
        _contours = measure.find_contours(np.array(_label==_id, dtype=np.int), 0)
        if len(_contours) > 0:
            _length = np.sum(np.sqrt(np.sum((np.roll(_contours[0],1,axis=0) - _contours[0])**2, axis=1)))
        else:
            _length = 0
        _size = np.sum(_label==_id)
        _center = np.round(ndimage.measurements.center_of_mass(_label==_id))
        _shape_ratio = _size/_length**2
        return _length, _size, _center, _shape_ratio

    def _split_single_label(_stack_im, _conv_im, _label, _id,
                     min_size=min_cell_size, shrink_percent=shrink_percent,
                     erosion_dim=2, dialation_dim=dialation_dim):
        """Function to split suspicious labels and validate"""
        if shrink_percent > 50 or shrink_percent < 0:
            raise ValueError(f"Wrong shrink_percent kwd ({shrink_percent}) is given, should be in [0,50]")
        # get features
        _length,_size,_center,_ratio = _get_label_features(_label, _id)
        if _size < 2*min_size: # adjust shrink percentage if shape is small
            shrink_percent = shrink_percent * 0.8
        _mask = np.array(_label == _id, dtype=np.int)
        _mask *= np.array(_stack_im > stats.scoreatpercentile(_stack_im[_label==_id], shrink_percent), dtype=int)
        #_mask *= np.array(_conv_im < stats.scoreatpercentile(_conv_im[_label==_id], 100-2*shrink_percent), dtype=int)
        _mask = ndimage.binary_erosion(_mask, structure=morphology.disk(erosion_dim))
        _mask = morphology.remove_small_objects(_mask.astype(bool), min_size)
        _new_label, _num = _label_binary_im(_mask, 3)
        for _l in range(_num):
            _single_label = np.array(_new_label==_l+1, dtype=np.int)
            _single_label = ndimage.binary_dilation(_single_label, structure=morphology.disk(int(dialation_dim/2)))
            _new_label[_single_label>0] = _l+1
        return _new_label, _num

    def _iterative_split_labels(_stack_im, _conv_im, _label, max_iter=3,
                                min_shape_ratio=min_shape_ratio, max_size=max_cell_size,
                                min_size=min_cell_size, shrink_percent=15,
                                erosion_dim=2, dialation_dim=10,
                                verbose=False):
        """Function to iteratively split labels within one fov"""
        _single_labels = [np.array(_label==_i+1,dtype=np.int) for _i in range(int(np.max(_label))) if np.sum(np.array(_label==_i+1,dtype=np.int))>0]
        _iter_counts = [0 for _i in range(len(_single_labels))]
        _final_label = np.zeros(np.shape(_label), dtype=np.int)
        # start selecting labels
        while(len(_single_labels)) > 0:
            _sg_label = _single_labels.pop(0)
            _iter_ct = _iter_counts.pop(0)
            if verbose:
                print(f"- Remaining labels:{len(_single_labels)}, iter_num:{_iter_ct}")
            # if this cell passes the filter
            if _check_label(_sg_label, 1, min_shape_ratio, max_size, verbose=verbose):
                if verbose:
                    print(f"-- saving label: {np.max(_final_label)+1}")
                _save_label = ndimage.binary_dilation(_sg_label, structure=morphology.disk(int(dialation_dim/2)))
                _save_label = ndimage.binary_fill_holes(_save_label, structure=morphology.disk(int(dialation_dim/2)))
                
                if np.sum(_save_label==1) > min_size:
                    if verbose:
                        print('save1', _get_label_features(_save_label, 1))
                    _final_label[_save_label==1] = np.max(_final_label)+1
                continue
            # not pass, try to split
            else:
                _new_label, _num = _split_single_label(_stack_im, _conv_im, _sg_label, 1,
                                                       min_size=min_size*(1-shrink_percent/100)**_iter_ct,
                                                       shrink_percent=shrink_percent,
                                                       erosion_dim=erosion_dim, dialation_dim=dialation_dim)
                for _i in range(_num):
                    _cand_label = np.array(_new_label==_i+1, dtype=np.int)
                    if _check_label(_cand_label, 1, min_shape_ratio*0.9**_iter_ct, max_size, verbose=verbose):
                        if verbose:
                            print(f"-- saving label: {np.max(_final_label)+1}")
                        _save_label = ndimage.binary_dilation(_cand_label, structure=morphology.disk(int(dialation_dim/2+1)))
                        _save_label = ndimage.binary_fill_holes(_save_label, structure=morphology.disk(int(dialation_dim/2)))
                        if np.sum(_save_label == 1) > min_size:
                            if verbose:
                                print('save2', _get_label_features(_save_label, 1))
                            _final_label[_save_label==1] = np.max(_final_label)+1
                    elif _iter_ct > max_iter:
                        if verbose:
                            print("--- Exceeding max-iteration count, skip.")
                        continue
                    else:
                        if verbose:
                            print("--- Append this cell back to pool")
                        _single_labels.append(_cand_label)
                        _iter_counts.append(_iter_ct+1)
        return _final_label

    # initialize updated labels and call functions
    if verbose:
        print("- start iterative segmentation")
    _seg_labels = []
    for _i, (_sim, _cim, _label) in enumerate(zip(_stack_ims, _conv_ims, _labels)):
        _updated_label = _iterative_split_labels(_sim, _cim, _label, max_iter=max_iter,
                                                 min_shape_ratio=min_shape_ratio, shrink_percent=shrink_percent,
                                                 max_size=max_cell_size, min_size=min_cell_size,
                                                 dialation_dim=dialation_dim, verbose=verbose)
        for _l in range(int(np.max(_updated_label))):
            _, _, _center, _ = _get_label_features(_updated_label, _l+1)
            if _center[0] < remove_fov_boundary or _center[1] < remove_fov_boundary or _center[0] >= _updated_label.shape[0]-remove_fov_boundary or _center[1] >= _updated_label.shape[1]-remove_fov_boundary:
                if verbose:
                    print(f"-- Remove im:{_i}, label {_l+1} for center coordiate too close to edge.")
                _updated_label[_updated_label==_l+1] = 0
        # relabel
        _relabel_id = 1
        _seg_label = np.zeros(np.shape(_updated_label), dtype=np.int)
        for _l in range(int(np.max(_updated_label))):
            if np.sum(np.array(_updated_label == _l+1,dtype=np.int)) > 0:
                _seg_label[_updated_label==_l+1] = _relabel_id
                _relabel_id += 1
        # label background
        _dialated_mask = ndimage.binary_dilation(np.array(_seg_label>0, dtype=np.int), structure=morphology.disk(int(dialation_dim/2)))
        _seg_label[(_seg_label==0)*(_dialated_mask==0)] = -1
        # save
        _seg_labels.append(_seg_label)

    ## random walker segmentation
    if random_walker_beta:
        if verbose:
            print ("- random walker segmentation!")
        _seg_labels = [random_walker(_im, _label, beta=random_walker_beta, mode='bf') for _im, _label in zip(_stack_ims, _seg_labels)]

    ## plot
    if make_plot:
        for _seg_label, _name in zip(_seg_labels, filenames):
            plt.figure()
            plt.imshow(_seg_label)
            plt.title(_name)
            plt.colorbar()
            plt.show()
    ## save 
    if save:
        if save_npy:
            for _fl, _lb in zip(save_filenames, _seg_labels):
                np.save(_fl, _lb)
        else:
            for _fl, _lb in zip(save_filenames, _seg_labels):
                 pickle.dump(_lb, open(_fl, 'wb'))
    if return_images:
        return _seg_labels, _ims
    else:
        return _seg_labels

# merge images to generate "chromosome"
def generate_chromosome_from_dic(im_dic, merging_channel, color_dic,  bead_label='beads',
                                 merge_num=10, ref_frame=0, fft_dim=125, verbose=True):
    '''Function to generate "chromosomes" by merging first several regions
    Given:
        im_dic: dictionary of images loaded by get_img_info.split_channels_by_image, dic
        merging_channel: use which channel to merge as chromosome, -1 means all channels except beads, int
        color_dic: dictionary of color usage loaded by get_img_info.Load_Color_Usage, dic
        merge_num: number of images to be merged, int (default: 10)
        ref_frame: which frame is used as reference, non-negative int (default: 0)
        fft_dim: dimension for FFT, positive int (default: 125)
        verbose: say something!, bool (default: True)
    Return:
        _mean_im: merged image, 3d-array
        _rough_dfts: drifts calculated by FFT, list of 1d-arrays
    '''
    import numpy as np
    import os
    from ImageAnalysis3.corrections import fast_translate, fftalign
    # initialize mean_image as chromosome
    _mean_im=[]
    _rough_dfts = []
    # get ref frame
    _ref_name = sorted(list(im_dic.items()), key=lambda k_v: int(k_v[0].split('H')[1].split('R')[0]))[ref_frame][0]
    _ref_ims = sorted(list(im_dic.items()), key=lambda k_v1: int(k_v1[0].split('H')[1].split('R')[0]))[ref_frame][1]
    if bead_label not in color_dic[_ref_name.split(os.sep)[0]]:
        raise ValueError('wrong ref frame, no beads exist in this hybe.')
    for _i, _label in enumerate(color_dic[_ref_name.split(os.sep)[0]]):
        # check bead label
        if bead_label == _label:
            _ref_bead = _ref_ims[_i]
            break
    # loop through all images for this field of view
    for _name, _ims in sorted(list(im_dic.items()), key=lambda k_v2: int(k_v2[0].split('H')[1].split('R')[0])):
        if len(_rough_dfts) >= merge_num: # stop if images more than merge_num are already calclulated.
            break
        if _name == _ref_name: # pass the ref frame
            continue
        if bead_label in color_dic[_name.split(os.sep)[0]]:
            #if verbose:
            #    print "processing image:", _name
            # extract bead image
            for _i, _label in enumerate(color_dic[_name.split(os.sep)[0]]):
                # check bead label
                if bead_label == _label:
                    _bead = _ims[_i]
                    break
            # calculate drift fastly with FFT
            _rough_dft = fftalign(_ref_bead, _bead)
            _rough_dfts.append(_rough_dft)
            # roughly align image and save
            if merging_channel >=0 and merging_channel < len(_ims): # if merging_channel is provided properly
                _corr_im = fast_translate(_ims[merging_channel],-_rough_dft)
                _mean_im.append(_corr_im)
            else: # if merging_channel is not provided etc:
                for _i, _label in enumerate(color_dic[_name.split(os.sep)[0]]):
                    if bead_label != _label and _label != '':
                        _corr_im = fast_translate(_ims[_i],-_rough_dft)
                        _mean_im.append(_corr_im)
    if verbose:
        print('- number of images to calculate mean: '+str(len(_mean_im))+'\n- number of FFT drift corrections: '+str(len(_rough_dfts)))
        print("- drifts are: \n", _rough_dfts)
    _mean_im = np.mean(_mean_im,0)

    return _mean_im, _rough_dfts

# crop cells based on DAPI segmentation result
def crop_cell(im, segmentation_label, drift=None, extend_dim=20, overlap_threshold = 0.1, verbose=True):
    '''basic function to crop image into small ones according to segmentation_label
    Inputs:
        im: single nd-image, numpy.ndarray
        segmentation_label: 2D or 3D segmentaiton label, each cell has unique id, numpy.ndarray (if None, no drift applied)
        drift: whether applying drift to the cropping, should be relative drift to frame with DAPI, 1darray (default: None)
        extend_dim: dimension that expand for cropping, int (default: 30)
        overlap_threshold: upper limit of how much the cropped image include other labels, float<1 (default: 0.1)
        verbose: say something during processing!, bool (default: True)
    Outputs:
        _crop_ims: list of images that has been cropped
    '''
    # imports
    from scipy.ndimage.interpolation import shift
    # check dimension
    _im_dim = np.shape(im)
    _label_dim = np.shape(segmentation_label)
    if drift is not None:
        if len(drift) != len(im.shape):
            raise ValueError('drift dimension and image dimension doesnt match!')
    # initialize cropped image list
    _crop_ims = []

    for _l in range(int(np.max(segmentation_label))):
        #print _l
        if len(_label_dim) == 3: # 3D
            _limits = np.zeros([len(_label_dim),2]) # initialize matrix to save cropping limit
            _binary_label = segmentation_label == _l+1 # extract binary image
            for _m in range(len(_label_dim)):
                _1d_label = _binary_label.sum(_m) > 0
                _has_label=False
                for _n in range(len(_1d_label)):
                    if _1d_label[_n] and not _has_label:
                        _limits[_m,0] = max(_n-extend_dim, 0)
                        _has_label = True
                    elif not _1d_label[_n] and _has_label:
                        _limits[_m,1] = min(_n+extend_dim, _im_dim[_m])
                        _has_label = False
                if _has_label:
                    _limits[_m,1] = _im_dim[_m]
            # crop image and save to _crop_ims
            if drift is None:
                _crop_ims.append(im[_limits[0,0]:_limits[0,1], _limits[2,0]:_limits[2,1], _limits[1,0]:_limits[1,1]])
            else: # do drift correction first and crop
                # define a new drift limits to do cropping
                _drift_limits = np.zeros(_limits.shape)
                for _m, _dim, _d in zip(list(range(len(_label_dim))), _im_dim[-len(_label_dim):], drift[[0,2,1]]):
                    _drift_limits[_m, 0] = max(_limits[_m, 0]-np.ceil(np.max(np.abs(_d))), 0)
                    _drift_limits[_m, 1] = min(_limits[_m, 1]+np.ceil(np.max(np.abs(_d))), _dim)
                #print _drift_limits
                # crop image for pre-correction
                _pre_im = im[_drift_limits[0,0]:_drift_limits[0,1],_drift_limits[2,0]:_drift_limits[2,1],_drift_limits[1,0]:_drift_limits[1,1]]
                # drift correction
                _post_im = shift(_pre_im, - drift)
                # re-crop
                _limit_diffs = _limits - _drift_limits
                for _m in range(len(_label_dim)):
                    if _limit_diffs[_m,1] == 0:
                        _limit_diffs[_m,1] = _limits[_m,1] - _limits[_m,0]
                _limit_diffs = _limit_diffs.astype(np.int)
                #print _limit_diffs
                _crop_ims.append(_post_im[_limit_diffs[0,0]:_limit_diffs[0,0]+_limits[0,1]-_limits[0,0],\
                                          _limit_diffs[2,0]:_limit_diffs[2,0]+_limits[2,1]-_limits[2,0],\
                                          _limit_diffs[1,0]:_limit_diffs[1,0]+_limits[1,1]-_limits[1,0]])

        else: # 2D
            _limits = np.zeros([len(_label_dim),2], dtype=np.int) # initialize matrix to save cropping limit
            _binary_label = segmentation_label == _l+1 # extract binary image
            for _m in range(len(_label_dim)):
                _1d_label = _binary_label.sum(_m) > 0
                _has_label=False
                for _n in range(len(_1d_label)):
                    if _1d_label[_n] and not _has_label:
                        _limits[_m,0] = max(_n-extend_dim, 0)
                        _has_label = True
                    elif not _1d_label[_n] and _has_label:
                        _limits[_m,1] = min(_n+extend_dim, _im_dim[1+_m])
                        _has_label = False
                if _has_label: # if label touch boundary
                    _limits[_m,1] = _im_dim[1+_m]
            #print _limits
            # crop image and save to _crop_ims
            if drift is None:
                _crop_ims.append(im[:,_limits[1,0]:_limits[1,1],_limits[0,0]:_limits[0,1]])
            else: # do drift correction first and crop
                # define a new drift limits to do cropping
                _drift_limits = np.zeros(_limits.shape, dtype=np.int)
                for _m, _dim in zip(list(range(len(_label_dim))), _im_dim[-len(_label_dim):]):
                    _drift_limits[_m, 0] = max(_limits[_m, 0]-np.ceil(np.abs(drift[2-_m])), 0)
                    _drift_limits[_m, 1] = min(_limits[_m, 1]+np.ceil(np.abs(drift[2-_m])), _dim)
                #print _drift_limits
                # crop image for pre-correction
                _pre_im = im[:,_drift_limits[1,0]:_drift_limits[1,1],_drift_limits[0,0]:_drift_limits[0,1]]
                # drift correction
                _post_im = shift(_pre_im, -drift)
                # re-crop
                _limit_diffs = (_limits - _drift_limits).astype(np.int)
                #print _limit_diffs
                _crop_ims.append(_post_im[:,_limit_diffs[1,0]:_limit_diffs[1,0]+_limits[1,1]-_limits[1,0],_limit_diffs[0,0]:_limit_diffs[0,0]+_limits[0,1]-_limits[0,0]])
    return _crop_ims

# get limitied points of seed within radius of a center
def get_seed_in_distance(im, center=None, num_seeds=0, seed_radius=30,
                         gfilt_size=0.75, background_gfilt_size=10, filt_size=3, 
                         seed_by_per=False, th_seed_percentile=95, 
                         th_seed=300,
                         dynamic=True, dynamic_iters=10, min_dynamic_seeds=2, 
                         distance_to_edge=1, hot_pix_th=4, 
                         return_h=False, verbose=False):
    '''Get seed points with in a distance to a center coordinate
    Inputs:
        im: image, 3D-array
        center: center coordinate to get seeds nearby, 1d array / list of 3
        num_seed: maximum number of seeds kept within radius, 0 means keep all, int (default: -1)
        seed_radius: distance of seed points to center, float (default: 15)
        gfilt_size: sigma of gaussian filter applied to image before seeding, float (default: 0.5)
        filt_size: getting local maximum and minimum within in size, int (default: 3)
        th_seed_percentile: intensity percentile of whole image that used as seeding threshold, float (default: 90.)
        hot_pix_th: thereshold for hot pixels, int (default: 0, not removing hot pixel)
        return_h: whether return height of seeds, bool (default: False)
    Outputs:
        _seeds: z,x,y coordinates of seeds, 3 by n matrix
            n = num_seed
            if return height is true, return h,z,x,y instead.
        '''
    from scipy.stats import scoreatpercentile
    from scipy.spatial.distance import cdist

    # check input
    if center is not None and len(center) != 3:
        raise ValueError('wrong input dimension of center!')
    _dim = np.shape(im)
    _im = im.copy()
    # seeding threshold
    if seed_by_per:
        _im_ints = _im[np.isnan(_im)==False].astype(np.float)
        _th_seed = scoreatpercentile(_im_ints, th_seed_percentile) - \
                    scoreatpercentile(_im_ints, 100-th_seed_percentile)
    else:
        _th_seed = th_seed

    if verbose:
        print(f"-- seeding with threshold: {_th_seed}, per={th_seed_percentile}")
    # start seeding 
    if center is not None:
        _center = np.array(center, dtype=np.float)
        _limits = np.zeros([2, 3], dtype=np.int)
        _limits[0, 1:] = np.array([np.max([x, y]) for x, y in zip(
            np.zeros(2), _center[1:]-seed_radius)], dtype=np.int)
        _limits[0, 0] = np.array(
            np.max([0, _center[0]-seed_radius/2]), dtype=np.int)
        _limits[1, 1:] = np.array([np.min([x, y]) for x, y in zip(
            _dim[1:], _center[1:]+seed_radius)], dtype=np.int)
        _limits[1, 0] = np.array(
            np.min([_dim[0], _center[0]+seed_radius/2]), dtype=np.int)
        _local_center = _center - _limits[0]
        # crop im
        _cim = _im[_limits[0, 0]:_limits[1, 0], _limits[0, 1]:_limits[1, 1], _limits[0, 2]:_limits[1, 2]]
        if dynamic:
            _dynamic_range = np.linspace(1, 1 / dynamic_iters, dynamic_iters)
            for _dy_ratio in _dynamic_range:
                _dynamic_th = _th_seed * _dy_ratio
                #print(_dynamic_th)
                # get candidate seeds
                _cand_seeds = get_seed_points_base(_cim, gfilt_size=gfilt_size, background_gfilt_size=background_gfilt_size,
                                                   filt_size=filt_size, th_seed=_dynamic_th, hot_pix_th=hot_pix_th, return_h=True)
                # keep seed within distance
                _distance = cdist(_cand_seeds[:3].transpose(), _local_center[np.newaxis, :3]).transpose()[0]
                _keep = _distance < seed_radius
                _seeds = _cand_seeds[:, _keep]
                _seeds[:3, :] += _limits[0][:, np.newaxis]
                if len(_seeds.shape) == 2:
                    if num_seeds > 0 and _seeds.shape[1] >= min(num_seeds, min_dynamic_seeds):
                        break
                    elif num_seeds == 0 and _seeds.shape[1] >= min_dynamic_seeds:
                        break
        else:
            # get candidate seeds
            _seeds = get_seed_points_base(_cim, gfilt_size=gfilt_size, filt_size=filt_size,
                                          th_seed=th_seed, hot_pix_th=hot_pix_th, return_h=True)

    else:
        # get candidate seeds
        _seeds = get_seed_points_base(_im, gfilt_size=gfilt_size, filt_size=filt_size,
                                      th_seed=_th_seed, hot_pix_th=hot_pix_th, return_h=True)
    # remove seeds out of boundary
    #_keep = np.sum(, axis=0)

    # if limited seeds reported, report top n
    if _seeds.shape[1] > 1:
        _intensity_order = np.argsort(_seeds[-1])
        _seeds = _seeds[:, np.flipud(_intensity_order[-num_seeds:])]
    # if not return height, remove height
    if not return_h:
        _seeds = _seeds[:3].transpose()
    else:
        _seeds = _seeds[:4].transpose()
    return _seeds

# fit single gaussian with varying width given prior


def fit_single_gaussian(im, center_zxy, counted_indices=None,
                        width_zxy=[1.35, 1.9, 1.9], fit_radius=5, n_approx=10,
                        height_sensitivity=100., expect_intensity=800.,
                        weight_sigma=1000.,
                        th_to_end=1e-6):
    """ Function to fit single gaussian with given prior
    Inputs:
        im: image, 3d-array
        center_zxy: center coordinate of seed, 1d-array or list of 3
        counted_indices: z,x,y indices for pixels to be counted, np.ndarray, length=3
        width_zxy: prior width of gaussian fit, 1darray or list of 3 (default: [1.35,1,1])
        fit_radius: fit_radius that allowed for fitting, float (default: 10)
        n_approx: number of pixels used for approximation, int (default: 10)
        height_sensitivity: grant height parameter extra sensitivity compared to others, float (default: 100)
        expect_intensity: lower limit of penalty function applied to fitting, float (default: 1000)
        weight_sigma: L1 norm penalty function applied to widths, float (default: 1000)
    Outputs:
        p.x, p.success: parameters and whether success
        Returns (height, x, y,z, width_x, width_y,width_z,bk)
        the gaussian parameters of a 2D distribution found by a fit"""

    _im = np.array(im, dtype=np.float32)
    dims = np.array(_im.shape)
    # dynamic adjust height_sensitivity
    if np.max(_im) < height_sensitivity:
        height_sensitivity = np.ceil(np.max(_im)) * 0.5
    if np.max(_im) < expect_intensity:
        expect_intensity = np.max(_im) * 0.1
    if len(center_zxy) == 3:
        center_z, center_x, center_y = center_zxy
    else:
        raise ValueError(
            "Wrong input for kwd center_zxy, should be of length=3")
    if counted_indices is not None and len(counted_indices) != 3:
        raise ValueError(
            "Length of counted_indices should be 3, for z,x,y coordinates")
    elif counted_indices is not None:
        zxy = counted_indices
    else:  # get affected coordinates de novo
        total_zxy = (np.indices([2*fit_radius+1]*3) + center_zxy[:,
                                                                 np.newaxis, np.newaxis, np.newaxis] - fit_radius).reshape(3, -1)
        keep = (total_zxy >= 0).all(0) * (total_zxy[0] < _im.shape[0]) * (
            total_zxy[1] < _im.shape[1]) * (total_zxy[2] < _im.shape[2])
        zxy = total_zxy[:, keep]
    if len(zxy[0]) > 0:
        _used_im = _im[zxy[0], zxy[1], zxy[2]]
        sorted_im = np.sort(_used_im)  # np.sort(np.ravel(_used_im))
        bk = np.median(sorted_im[:n_approx])
        if bk < 0:
            bk = 0
        height = (np.median(sorted_im[-n_approx:])-bk) / height_sensitivity
        if height < 0:
            height = 0
        width_z, width_x, width_y = np.array(width_zxy)
        params_ = (height, center_z, center_x, center_y,
                   bk, width_z, width_x, width_y)

        def gaussian(height, center_z, center_x, center_y,
                     bk=0,
                     width_z=width_zxy[0],
                     width_x=width_zxy[1],
                     width_y=width_zxy[2]):
            """Returns a gaussian function with the given parameters"""
            width_x_ = np.abs(width_x)
            width_y_ = np.abs(width_y)
            width_z_ = np.abs(width_z)
            height_ = np.abs(height)
            bk_ = np.abs(bk)

            def gauss(z, x, y):
                g = bk_ + height_ * height_sensitivity * np.exp(
                    -(((center_z-z)/width_z_)**2 +
                      ((center_x-x)/width_x_)**2 +
                      ((center_y-y)/width_y_)**2)/2.)
                return g
            return gauss

        def errorfunction(p):
            f = gaussian(*p)(*zxy)
            g = _used_im
            #err=np.ravel(f-g-g*np.log(f/g))
            err = np.ravel(f-g) \
                + weight_sigma * np.linalg.norm(p[-3:]-width_zxy, 1)
            return err

        p = scipy.optimize.least_squares(errorfunction,  params_, bounds=(
            0, np.inf), ftol=th_to_end, xtol=th_to_end, gtol=th_to_end/10.)
        p.x[0] *= height_sensitivity

        return p.x, p.success
    else:
        return None, None

# Multi gaussian fitting
def fit_multi_gaussian(im, seeds, width_zxy = [1.5, 2, 2], fit_radius=5,
                       height_sensitivity=100., expect_intensity=500., expect_weight=1000.,
                       th_to_end=1e-7,
                       n_max_iter=10, max_dist_th=0.25, min_height=100.0,
                       return_im=False, verbose=True):
    """ Function to fit multiple gaussians (with given prior)
    Inputs:
        im: image, 3d-array
        center_zxy: center coordinate of seed, 1darray or list of 3
        width_zxy: prior width of gaussian fit, 1darray or list of 3 (default: [1.35,1,1])
        fit_radius: radius that allowed for fitting, float (default: 10)
        height_sensitivity: grant height parameter extra sensitivity compared to others, float (default: 100)
        expect_intensity: lower limit of penalty function applied to fitting, float (default: 1000)
        expect_weight: L1 norm penalty function applied to widths, float (default: 1000)
        n_max_iter: max iteration count for re-fit existing points, int (default: 10)
        max_dist_th: maximum allowed distance between original fit and re-fit, float (default: 0.25)
        min_height: miminal heights required for fitted spots, float (default: 100.)
        return_im: whether return images of every single fitting, bool (default: False)
        verbose: whether say something, bool (default: True)
    Outputs:
        p: parameters
        Returns (height, x, y,z, width_x, width_y,width_z,bk)
        the gaussian parameters of a 2D distribution found by a fit"""
    if verbose:
        print(f"-- Multi-Fitting:{len(seeds)} points")
    # adjust min_height:
    if np.max(im) * 0.1 < min_height:
        min_height = np.max(im)*0.05
    # seeds
    _seeds = seeds
    if len(_seeds) > 0:
        # initialize
        ps = []
        sub_ims = []
        im_subtr = np.array(im,dtype=np.float)

        # loop through seeds
        for _seed in _seeds:
            p, success = fit_single_gaussian(im_subtr,_seed[:3],
                                          height_sensitivity=height_sensitivity,
                                          expect_intensity=expect_intensity,
                                          weight_sigma=expect_weight,
                                          fit_radius=fit_radius,
                                          width_zxy=width_zxy,
                                          th_to_end=th_to_end)
            if p is not None and success: # If got any successful fitting, substract fitted profile
                ps.append(p)
                sub_ims.append(im_subtr)
                im_subtr = subtract_source(im_subtr,p)

        return np.array(ps)
        print("do something")
        # recheck fitting
        im_add = np.array(im_subtr)
        max_dist=np.inf
        n_iter = 0
        while max_dist > max_dist_th:
            ps_1=np.array(ps)
            if len(ps_1)>0:
                ps_1=ps_1[np.argsort(ps_1[:,0])[::-1]]
            else:
                return np.array([])
            ps = []
            ps_1_rem=[]
            for p_1 in ps_1:
                _seed = p_1[1:4]
                im_add = plus_source(im_add, p_1)
                p,success = fit_single_gaussian(im_add,_seed,
                                              height_sensitivity=height_sensitivity,
                                              expect_intensity=expect_intensity,
                                              weight_sigma=expect_weight,
                                              fit_radius=fit_radius,
                                              width_zxy=width_zxy,
                                              th_to_end=th_to_end)
                if p is not None:
                    #print('recheck',p[1:4], success)
                    im_add = subtract_source(im_add, p)
                    ps.append(p)
                    ps_1_rem.append(p_1)
            ps_2=np.array(ps)
            ps_1_rem=np.array(ps_1_rem)
            #print(len(ps_2), len(ps_1_rem))
            dif = ps_1_rem[:,1:4]-ps_2[:,1:4]
            max_dist = np.max(np.sum(dif**2,axis=-1))
            n_iter+=1
            if n_iter>n_max_iter:
                break
        _kept_fits = ps_2
        if len(_kept_fits) > 1:
            _intensity_order = np.argsort(_kept_fits[:,0])
            _kept_fits = _kept_fits[np.flipud(_intensity_order),:]
        if len(_kept_fits) > 0 and sum([_ft[0]>min_height for _ft in _kept_fits]) > 0:
            _kept_fits = np.array([_ft for _ft in _kept_fits if _ft[0]>min_height])
        elif len(_kept_fits) > 0:
            _kept_fits = np.array([_kept_fits[0]])
        if return_im:
            return _kept_fits, sub_ims
        else:
            return _kept_fits

    else:
        return np.array([])

# slice 3d image
def slice_image(fl, sizes, zlims, xlims, ylims, zstep=1, zstart=0, empty_frame=1,
                npy_start=128, image_dtype=np.uint16, verbose=False):
    """
    Slice image in a memory-efficient manner.
    Inputs:
        fl: filename of a binary np.uint16 image or matrix. 
            Notice: .dax is binary file stored from data.tofile("temp.dax"), is a header-less nd-array. 
            However '.npy' file has some header in the beginning, which is ususally 128 Bytes, string(path)
        sizes: size of raw image in z-x-y order, array-like struct of 3 example:[30,2048,2048]
        zlims: limits in z axis (axis0), array-like struct of 2
        xlims: limits in x axis (axis1), array-like struct of 2
        ylims: limits in y axis (axis2), array-like struct of 2
        zstep: number of steps to take one z-stack image, positive int (default: 1)
        zstart: channel id(s), non-negative int or list of nn-int (default: 0)
        empty_frame: number of empty_frames 
        npy_start: starting bytes for npy format, int (default: 64)
    Output:
        data: cropped 3D image
    Usage:
        fl = 'Z:\\20181022-IMR90_whole-chr21-unique\\H0R0\\Conv_zscan_00.dax'
        im = slice_image(fl, [170, 2048, 2048],[10, 160], [100, 300], [1028, 2048],5,4)
    """
    if isinstance(zstart, int):
        zs = [zstart]
    elif isinstance(zstart, list):
        _zs, _inds = np.unique(zstart, return_index=True)
        zs = list(np.array(zstart)[np.sort(_inds)])
    else:
        raise TypeError(
            f"Wrong input type for zstart, should be int or list of int, {type(zstart)} is given!")
    for _z in zs:
        if _z >= zstep or _z < 0:
            raise Warning(
                f"Wrong z-start input:{_z}, should be non-negeative integer < {zstep}")
    if zstep <= 0:
        raise ValueError(
            f"Wrong z-step input:{zstep}, should be positive integer.")
    # image dimension
    sz, sx, sy = np.array(sizes, dtype=np.int)[:3]
    # acquire min-max indices
    minz, maxz = np.sort(np.array(zlims, dtype=np.int))[:2]
    minx, maxx = np.sort(np.array(xlims, dtype=np.int))[:2]
    miny, maxy = np.sort(np.array(ylims, dtype=np.int))[:2]
    # acquire dimension
    dz = int((maxz-minz)/zstep)
    dx = int(maxx-minx)
    dy = int(maxy-miny)
    # acquire element size
    element_size = np.dtype(image_dtype).itemsize

    if dx <= 0 or dy <= 0 or dz <= 0:
        print("-- slicing result is empty.")
        return np.array([])
    # initialize
    _ims = [np.zeros([dz, dx, dy], dtype=image_dtype) for _z in zs]
    # file handle
    f = open(fl, "rb")
    # starting point
    if fl.split('.')[-1] == 'npy':
        if verbose:
            print(f"- slicing .npy file, start with {npy_start}")
        pt_pos = int(npy_start / element_size)
    else:
        pt_pos = 0
    # initialize pointers
    pt_pos += int(minx*sy + miny)

    # start layer
    _start_layer = minz

    if fl.split('.')[-1] == 'dax' and zstep > 1:
        _lims = [minz + (_z + empty_frame - minz) % zstep for _z in zs]
        _new_lims = []
        for _i, _l in enumerate(_lims):
            if _l - minz == 0:
                _lims[_i] += zstep
        _start_layer = min(_lims)
    else:
        _start_layer = minz + min([(_z + empty_frame - minz) % zstep for _z in zs])
    # get data
    _data_cts = [0 for _z in zs]
    _res = [(_z + empty_frame) % zstep for _z in zs]
    for iz in range(sz):
        if (np.array(_data_cts) >= dz).all():
            # stop if all data image filled
            break
        elif iz >= _start_layer and iz % zstep in _res:
            _data_index = _res.index(iz % zstep)
            _data_layer = np.zeros([dx, dy], dtype=image_dtype)
            for ix in range(dx):
                # record dy data
                f.seek(pt_pos * element_size, 0)
                _data_layer[ix, :] = np.fromfile(
                    f, dtype=image_dtype, count=dy)
                # skip to next line
                pt_pos += int(sy)
            _ims[_data_index][_data_cts[_data_index], :, :] = _data_layer
            _data_cts[_data_index] += 1
            # skip to next layer
            pt_pos += int((sx-dx) * sy)
        else:
            # skip the whole layer
            pt_pos += int(sx * sy)
    # close and return
    f.close()
    if isinstance(zstart, int):
        return _ims[0]
    else:
        return _ims

def slice_image_remove_channel(fl, sizes, zstep, remove_zstarts, empty_frame=1,
                               zlims=None, xlims=None, ylims=None, 
                               npy_start=128, image_dtype=np.uint16, 
                               verbose=False):
    """
    Slice image in a memory-efficient manner.
    Inputs:
        fl: filename of a binary np.uint16 image or matrix. 
            Notice: .dax is binary file stored from data.tofile("temp.dax"), is a header-less nd-array. 
            However '.npy' file has some header in the beginning, which is ususally 128 Bytes, string(path)
        sizes: size of raw image in z-x-y order, array-like struct of 3 example:[30,2048,2048]
        zstep: number of steps to take one z-stack image, positive int 
        remove_zstarts: channel id(s), non-negative int or list of nn-int 
        zlims: limits in z axis (axis0), array-like struct of 2
        xlims: limits in x axis (axis1), array-like struct of 2
        ylims: limits in y axis (axis2), array-like struct of 2
        npy_start: starting bytes for npy format, int (default: 64)
    Output:
        data: cropped 3D image
    Usage:
        fl = 'Z:\\20181022-IMR90_whole-chr21-unique\\H0R0\\Conv_zscan_00.dax'
        im = slice_image(fl, [170, 2048, 2048],[10, 160], [100, 300], [1028, 2048],5,4)
    """
    if isinstance(remove_zstarts, int):
        zs = [remove_zstarts]
    elif isinstance(remove_zstarts, list):
        _zs, _inds = np.unique(remove_zstarts, return_index=True)
        zs = list(np.array(remove_zstarts)[np.sort(_inds)])
    else:
        raise TypeError(
            f"Wrong input type for remove_zstarts, should be int or list of int, {type(remove_zstarts)} is given!")
    for _z in zs:
        if _z >= zstep or _z < 0:
            raise Warning(
                f"Wrong z-start input:{_z}, should be non-negeative integer < {zstep}")
    if zstep <= 0:
        raise ValueError(
            f"Wrong z-step input:{zstep}, should be positive integer.")
    # image dimension
    sz, sx, sy = sizes[:3]
    # set default limits to be size of image
    if zlims is None:
        zlims = [0, sz]
    if xlims is None:
        xlims = [0, sx]
    if ylims is None:
        ylims = [0, sy]
    # acquire min-max indices
    minz, maxz = np.sort(zlims)[:2]
    minx, maxx = np.sort(xlims)[:2]
    miny, maxy = np.sort(ylims)[:2]
    # acquire dimension
    dz = int((maxz-minz)/zstep)
    dx = int(maxx-minx)
    dy = int(maxy-miny)
    # acquire element size
    element_size = np.dtype(image_dtype).itemsize

    if dx <= 0 or dy <= 0 or dz <= 0:
        print("-- slicing result is empty.")
        return np.array([])
    # initialize
    _kept_layers = []
    # file handle
    f = open(fl, "rb")
    # starting point
    if fl.split('.')[-1] == 'npy':
        if verbose:
            print(f"- slicing .npy file, start with {npy_start}")
        pt_pos = int(npy_start / element_size)
    else:
        pt_pos = 0
    # initialize pointers
    pt_pos += int(minx*sy + miny)

    # start layer
    _start_layer = minz + empty_frame

    # get data
    _res = [(_z+empty_frame) % zstep for _z in zs]
    for iz in range(sz):
        # if this layer to be removed, skip
        if iz >= _start_layer and iz <= maxz and iz % zstep in _res:
            # skip the whole layer
            pt_pos += int(sx * sy)
        # else, keep
        else:
            _data_layer = np.zeros([dx, dy], dtype=image_dtype)
            for ix in range(dx):
                # record dy data
                f.seek(pt_pos * element_size, 0)
                _data_layer[ix, :] = np.fromfile(
                    f, dtype=image_dtype, count=dy)
                # skip to next line
                pt_pos += int(sy)
            _kept_layers.append(_data_layer)
            # skip to next layer
            pt_pos += int((sx-dx) * sy)
            
    # close and return
    f.close()
    
    return np.array(_kept_layers, dtype=image_dtype)

def slice_2d_image(fl, im_shape, xlims, ylims, npy_start=128, image_dtype=np.uint16, verbose=False):
    """Function to slice 2d image directly by avoiding loading in RAM
    Inputs:
        fl: filename of 2d image, string
        im_shape: shape of 2d image, list of 2 or array of 2
        xlims: slice limits along x-axis, list of 2 or array of 2
        ylims: slice limits along y-axis, list of 2 or array of 2
        npy_start: number of bytes for prefix for npy filetype (may vary across systems), int (default: 128)
        image_dtype: data_type for this image, datatype from numpy (default: np.uint16)
        verbose: say something! bool (default: False)
    Outputs:
        data: sliced 2d image
    """
    # check input filename
    if not isinstance(fl, str):
        raise ValueError(
            f"Wrong input for fl:{fl}, a string of filename is expected!")
    elif not os.path.isfile(fl):
        raise IOError(f"Wrong input for fl:{fl}, input file not exists!")
    else:
        _file_postfix = fl.split('.')[-1]
        if _file_postfix != 'dax' and _file_postfix != 'npy':
            raise IOError("Wrong fl filetype, should be dax or npy!")
    # acquire sizes
    sx, sy = im_shape[:2]
    # acquire limits
    minx, maxx = np.sort(xlims)[:2]
    miny, maxy = np.sort(ylims)[:2]
    ## start acquiring image
    # initialize data
    data = np.zeros([maxx-minx, maxy-miny], dtype=image_dtype)
    element_size = np.dtype(image_dtype).itemsize
    # open handle
    f = open(fl, 'rb')
    if _file_postfix == 'npy':
        pt_pos = np.int(npy_start/element_size)
    else:
        pt_pos = 0
    if verbose:
        print(
            f"- start slicing filetype {_file_postfix}, start with {pt_pos*element_size}, element_size:{element_size}")
    # skip lines before min_x
    pt_pos += minx * sy + miny
    # start acquiring images
    for ix in range(maxx-minx):
        f.seek(pt_pos * element_size, 0)
        data[ix, :] = np.fromfile(f, dtype=image_dtype, count=(maxy-miny))
        pt_pos += sy
    # close file handle
    f.close()
    return data

# function to crop one image given filename, color_channel and crop_limits
def crop_single_image(filename, channel, crop_limits=None, num_buffer_frames=10,
                      all_channels=_allowed_colors, single_im_size=_image_size,
                      drift=np.array([0, 0, 0]), num_empty_frames=1,
                      return_limits=False, verbose=False):
    """Function to crop one image given filename, color_channel and crop_limits
    Inputs:
        filename: .dax filename for given image, string of filename
        channel: color_channel for the specific data, int or str
        crop_limits: 2x2 or 3x2 array specifying where to crop, 
            np.ndarray (default: None, i.e. the whole image)
        num_buffer_frame: number of frames before z-scan starts, int (default:10)
        all_channels: all allowed colors in given data, list (default: _allowed_colors)
        single_im_size: image size for single color full image, list/array of 3 (default:[30,2048,2048])
        drift: drift to ref-frame of this image, np.array of 3 (default:[0,0,0])
        verbose: say something!, bool (default:False)
    Output:
        _crp_im: cropped image
        """
    ## 0. check inputs
    # filename
    if not os.path.isfile(filename):
        raise ValueError(f"file {filename} doesn't exist!")
    # check input channel
    channel = str(channel)
    if channel not in all_channels:
        raise ValueError(
            f"Input channel:{channel} is not included in all_channels{all_channels}, exit!")
    _channel_id = all_channels.index(channel)
    # drift
    drift = np.array(drift)
    if len(drift) != 3:
        raise ValueError("dimension of drift should be 3!")
    # crop_limits
    if crop_limits is None:
        crop_limits = np.stack([np.zeros(3), single_im_size]).T.astype(np.int)
    elif len(crop_limits) == 2:
        crop_limits = np.array(
            [np.array([0, single_im_size[0]])]+list(crop_limits), dtype=np.int)
    elif len(crop_limits) == 3:
        crop_limits = np.array(crop_limits, dtype=np.int)
    else:
        raise IndexError(
            f"Wrong shape for crop_limits:{np.shape(crop_limits)}")
    # convert negative slices into positives
    for _lims, _s in zip(crop_limits, single_im_size):
        if _lims[1] < 0:
            _lims[1] += _s
    # convert crop_limits into drift_limits
    _drift_limits = np.zeros(crop_limits.shape, dtype=np.int)
    for _i, (_d, _lims) in enumerate(zip(drift, crop_limits)):
        # expand drift_limits a bit for shifting
        _drift_limits[_i, 0] = max(_lims[0]-np.ceil(np.abs(_d)), 0)
        _drift_limits[_i, 1] = min(
            _lims[1]+np.ceil(np.abs(_d)), single_im_size[_i])

    ## 1. load image
    # extract image info
    _full_im_shape, _num_color = get_img_info.get_num_frame(filename,
                                                            frame_per_color=single_im_size[0],
                                                            buffer_frame=num_buffer_frames)
    _zlims = [num_buffer_frames+_drift_limits[0, 0]*_num_color,
              num_buffer_frames+_drift_limits[0, 1]*_num_color]
    # slice image
    _crp_im = slice_image(filename, _full_im_shape, _zlims, _drift_limits[1],
                          _drift_limits[2], zstep=_num_color, zstart=_channel_id,
                          empty_frame=num_empty_frames)
    # do shift if drift exists
    if drift.any():
        _crp_im = ndimage.interpolation.shift(_crp_im, -drift, mode='nearest')

    ## 2. second crop to adjust drift
    # get differences between two limits
    _limit_diffs = (crop_limits - _drift_limits).astype(np.int)

    # do second crop
    _crp_im = _crp_im[_limit_diffs[0, 0]: _limit_diffs[0, 0]+crop_limits[0, 1]-crop_limits[0, 0],
                      _limit_diffs[1, 0]: _limit_diffs[1, 0]+crop_limits[1, 1]-crop_limits[1, 0],
                      _limit_diffs[2, 0]: _limit_diffs[2, 0]+crop_limits[2, 1]-crop_limits[2, 0]]
    _final_limits = np.array([_drift_limits[:, 0]+_limit_diffs[:, 0],
                              _drift_limits[:, 0]+_limit_diffs[:, 0]+crop_limits[:, 1]-crop_limits[:, 0]]).T
    if return_limits:
        return _crp_im, _final_limits
    else:
        return _crp_im


# function to crop multi-channel images from one dax file given filename, color_channel and crop_limits
def crop_multi_channel_image(filename, channels, crop_limits=None, 
                             num_buffer_frames=10, num_empty_frames=1, 
                             all_channels=_allowed_colors, single_im_size=_image_size,
                             drift=np.array([0, 0, 0]), 
                             return_limits=False, verbose=False):
    """Function to crop one image given filename, color_channel and crop_limits
    Inputs:
        filename: .dax filename for given image, string of filename
        channel: color_channel for the specific data, int or str
        crop_limits: 2x2 or 3x2 array specifying where to crop, 
            np.ndarray (default: None, i.e. the whole image)
        num_buffer_frame: number of frames before z-scan starts, int (default:10)
        all_channels: all allowed colors in given data, list (default: _allowed_colors)
        single_im_size: image size for single color full image, list/array of 3 (default:[30,2048,2048])
        drift: drift to ref-frame of this image, np.array of 3 (default:[0,0,0])
        verbose: say something!, bool (default:False)
    Output:
        _crp_im: cropped image
        """
    ## 0. check inputs
    # filename
    if not os.path.isfile(filename):
        raise ValueError(f"file {filename} doesn't exist!")
    # check input channel
    channels = [str(_ch) for _ch in channels]
    for _ch in channels:
        if _ch not in all_channels:
            raise ValueError(
                f"Input channel:{_ch} is not included in all_channels{all_channels}, exit!")
    _channel_ids = [all_channels.index(_ch) for _ch in channels]
    # drift
    drift = np.array(drift)
    if len(drift) != 3:
        raise ValueError("dimension of drift should be 3!")
    # crop_limits
    if crop_limits is None:
        crop_limits = np.stack([np.zeros(3), single_im_size]).T.astype(np.int)
    elif len(crop_limits) == 2:
        crop_limits = np.array(
            [np.array([0, single_im_size[0]])]+list(crop_limits), dtype=np.int)
    elif len(crop_limits) == 3:
        crop_limits = np.array(crop_limits, dtype=np.int)
    else:
        raise IndexError(
            f"Wrong shape for crop_limits:{np.shape(crop_limits)}")
    # convert negative slices into positives
    for _lims, _s in zip(crop_limits, single_im_size):
        if _lims[1] < 0:
            _lims[1] += _s
    # convert crop_limits into drift_limits
    _drift_limits = np.zeros(crop_limits.shape, dtype=np.int)
    for _i, (_d, _lims) in enumerate(zip(drift, crop_limits)):
        # expand drift_limits a bit for shifting
        _drift_limits[_i, 0] = max(_lims[0]-np.ceil(np.abs(_d)), 0)
        _drift_limits[_i, 1] = min(_lims[1]+np.ceil(np.abs(_d)), single_im_size[_i])

    ## 1. load image
    # extract image info
    _full_im_shape, _num_color = get_img_info.get_num_frame(filename,
                                                            frame_per_color=single_im_size[0],
                                                            buffer_frame=num_buffer_frames)
    _zlims = [num_buffer_frames+_drift_limits[0, 0]*_num_color,
              num_buffer_frames+_drift_limits[0, 1]*_num_color]
    # slice image
    _crp_ims = slice_image(filename, _full_im_shape, _zlims, _drift_limits[1],
                           _drift_limits[2], zstep=_num_color, zstart=_channel_ids,
                           empty_frame=num_empty_frames)
    # do shift if drift exists
    if drift.any():
        _crp_ims = [ndimage.interpolation.shift(_im, -drift, mode='nearest') for _im in _crp_ims]

    ## 2. second crop to adjust drift
    # get differences between two limits
    _limit_diffs = (crop_limits - _drift_limits).astype(np.int)

    # do second crop
    _crp_ims = [_im[_limit_diffs[0, 0]: _limit_diffs[0, 0]+crop_limits[0, 1]-crop_limits[0, 0],
                    _limit_diffs[1, 0]: _limit_diffs[1, 0]+crop_limits[1, 1]-crop_limits[1, 0],
                    _limit_diffs[2, 0]: _limit_diffs[2, 0]+crop_limits[2, 1]-crop_limits[2, 0]]
                for _im in _crp_ims]
    _final_limits = np.array([_drift_limits[:, 0]+_limit_diffs[:, 0],
                              _drift_limits[:, 0]+_limit_diffs[:, 0]+crop_limits[:, 1]-crop_limits[:, 0]]).T
    if return_limits:
        return _crp_ims, _final_limits
    else:
        return _crp_ims

def crop_multi_channel_image_v2(filename, channels, crop_limits=None, 
                             num_buffer_frames=10, num_empty_frames=0, 
                             all_channels=_allowed_colors, single_im_size=_image_size,
                             drift=np.array([0, 0, 0]), 
                             return_limits=False, verbose=False):
    """Function to crop one image given filename, color_channel and crop_limits
    Inputs:
        filename: .dax filename for given image, string of filename
        channel: color_channel for the specific data, int or str
        crop_limits: 2x2 or 3x2 array specifying where to crop, 
            np.ndarray (default: None, i.e. the whole image)
        num_buffer_frame: number of frames before z-scan starts, int (default:10)
        all_channels: all allowed colors in given data, list (default: _allowed_colors)
        single_im_size: image size for single color full image, list/array of 3 (default:[30,2048,2048])
        drift: drift to ref-frame of this image, np.array of 3 (default:[0,0,0])
        verbose: say something!, bool (default:False)
    Output:
        _crp_im: cropped image
        """
    ## 0. check inputs
    from scipy.ndimage.interpolation import map_coordinates
    # filename
    if not os.path.isfile(filename):
        raise ValueError(f"file {filename} doesn't exist!")
    # check input channel
    channels = [str(_ch) for _ch in channels]
    for _ch in channels:
        if _ch not in all_channels:
            raise ValueError(
                f"Input channel:{_ch} is not included in all_channels{all_channels}, exit!")
    _channel_ids = [all_channels.index(_ch) for _ch in channels]
    # drift
    drift = np.array(drift)
    if len(drift) != 3:
        raise ValueError("dimension of drift should be 3!")
    # crop_limits
    if crop_limits is None:
        crop_limits = np.stack([np.zeros(3), single_im_size]).T.astype(np.int)
    elif len(crop_limits) == 2:
        crop_limits = np.array(
            [np.array([0, single_im_size[0]])]+list(crop_limits), dtype=np.int)
    elif len(crop_limits) == 3:
        crop_limits = np.array(crop_limits, dtype=np.int)
    else:
        raise IndexError(
            f"Wrong shape for crop_limits:{np.shape(crop_limits)}")
    # convert negative slices into positives
    for _lims, _s in zip(crop_limits, single_im_size):
        if _lims[1] < 0:
            _lims[1] += _s
    # convert crop_limits into drift_limits
    _drift_limits = np.zeros(crop_limits.shape, dtype=np.int)
    for _i, (_d, _lims) in enumerate(zip(drift, crop_limits)):
        # expand drift_limits a bit for shifting
        _drift_limits[_i, 0] = max(_lims[0]-np.ceil(np.abs(_d)), 0)
        _drift_limits[_i, 1] = min(_lims[1]+np.ceil(np.abs(_d)), single_im_size[_i])

    ## 1. load image
    # extract image info
    _full_im_shape, _num_color = get_img_info.get_num_frame(filename,
                                                            frame_per_color=single_im_size[0],
                                                            buffer_frame=num_buffer_frames)
    _zlims = [num_buffer_frames+_drift_limits[0, 0]*_num_color,
              num_buffer_frames+_drift_limits[0, 1]*_num_color]
    # slice image
    _crp_ims = slice_image(filename, _full_im_shape, _zlims, _drift_limits[1],
                           _drift_limits[2], zstep=_num_color, zstart=_channel_ids,
                           empty_frame=num_empty_frames)
    ## 2. do shift if drift exists
    # get differences between two limits
    _limit_diffs = (crop_limits - _drift_limits).astype(np.int)
    if drift.any():    
        # 2.1 get coordiates to be mapped
        _coords = np.meshgrid( np.arange(crop_limits[0][1]-crop_limits[0][0]), 
                               np.arange(crop_limits[1][1]-crop_limits[1][0]), 
                               np.arange(crop_limits[2][1]-crop_limits[2][0]))
        _coords = np.stack(_coords).transpose((0, 2, 1, 3)).astype(np.float) # transpose is necessary
        # 2.2 adjust coordinates based on drift_limits and limits
        _coords += _limit_diffs[:,0,np.newaxis,np.newaxis,np.newaxis]
        # 2.3 adjust coordinates based on drift
        _coords += drift[:, np.newaxis,np.newaxis,np.newaxis]
        # 2.4 map coordinates
        _start_shift = time.time()
        _crp_ims = [
            map_coordinates(_im, _coords.reshape(_coords.shape[0], -1), mode='nearest').reshape(_coords.shape[1:])
            for _im in _crp_ims]
        print(time.time()-_start_shift)
    else:
        pass
    ## 3. determine final limits
    _final_limits = np.array([_drift_limits[:, 0]+_limit_diffs[:, 0],
                              _drift_limits[:, 0]+_limit_diffs[:, 0]+crop_limits[:, 1]-crop_limits[:, 0]]).T
    
    if return_limits:
        return _crp_ims, _final_limits
    else:
        return _crp_ims



# visualize fitted spot crops
def visualize_fitted_spot_crops(im, centers, center_inds, radius=10):
    """Function to visualize fitted spots within a given images and fitted centers"""
    center_inds = [_id for _id,ct in zip(center_inds, centers) if (np.isnan(ct)==False).all()]
    centers = [ct for ct in centers if (np.isnan(ct)==False).all()]
    if len(centers) == 0:  # no center given
        return
    if isinstance(im, np.ndarray) and len(im.shape) != 3:
        raise ValueError("Input image should be 3D!")
    elif isinstance(im, list) and len(im[0].shape)!= 3:
        raise ValueError("Input images should be 3D!")

    cropped_ims = []
    if isinstance(im, np.ndarray):
        # iterate through centers
        for ct in centers:
            if len(ct) != 3:
                raise ValueError(
                    f"Wrong input dimension of centers, only expect [z,x,y] coordinates in center:{ct}")
            crop_l = np.array([np.zeros(3), np.round(ct-radius)], dtype=np.int).max(0)
            crop_r = np.array([np.array(np.shape(im)), 
                            np.round(ct+radius+1)], dtype=np.int).min(0)
            _cim = im[crop_l[0]:crop_r[0], crop_l[1]:crop_r[1], crop_l[2]:crop_r[2]]
            _nim = np.ones([radius*2+1]*3) * np.median(_cim)
            _im_l = np.round(ct - crop_l + radius).astype(np.int)
            _im_r = np.round(crop_r - ct + radius).astype(np.int)
            _nim[_im_l[0],_im_r[0],
                 _im_l[1],_im_r[1],
                 _im_l[2],_im_r[2]] = _cim

            cropped_ims.append(_nim)
    elif isinstance(im, list):
        _ims = im
        center_list = partition_map(centers, center_inds, enumerate_all=True)
        for _i, _list in zip(np.arange(np.min(center_inds), np.max(center_inds)+1), center_list):
            # extract image
            _im = _ims[_i]
            for ct in _list:
                if len(ct) != 3:
                    raise ValueError(f"Wrong input dimension of centers, only expect [z,x,y] coordinates in center:{ct}")
                crop_l = np.array([np.zeros(3), np.round(ct-radius)], dtype=np.int).max(0)
                crop_r = np.array([np.array(np.shape(_im)), np.round(ct+radius+1)], dtype=np.int).min(0)
                _cim = _im[crop_l[0]:crop_r[0], crop_l[1]:crop_r[1], crop_l[2]:crop_r[2]]
                _nim = np.ones([radius*2+1]*3) * np.median(_cim)
                _im_l = np.round(crop_l - ct + radius).astype(np.int)
                _im_r = np.round(crop_r - ct + radius).astype(np.int)
                _nim[_im_l[0]:_im_r[0],
                     _im_l[1]:_im_r[1],
                     _im_l[2]:_im_r[2]] = _cim
                cropped_ims.append(_nim)
    else:
        raise TypeError(f"Wrong input type for im")

    cropped_shape = np.array([np.array(_cim.shape) for _cim in cropped_ims]).max(0)
    image_names = [f"im:{_ind}, ct:{np.round(_ct,2)}" for _ct, _ind in zip(centers, center_inds)]
    if sum([(np.array(_cim.shape) == cropped_shape).all() for _cim in cropped_ims]) == len(cropped_ims):
        return imshow_mark_3d_v2(cropped_ims, image_names=image_names)
    else:
        amended_cropped_ims = [
            np.ones(cropped_shape)*np.mean(_cim) for _cim in cropped_ims]
        for _cim, _acim in zip(cropped_ims, amended_cropped_ims):
            _cs = list(_cim.shape)
            _acim[:_cs[0], :_cs[1], :_cs[2]] += _cim
        return imshow_mark_3d_v2(amended_cropped_ims, image_names=image_names)

def visualize_fitted_spot_images(ims, centers, center_inds, 
                                 save_folder=None, image_names=None,
                                 save_name='fitted_image.pkl', 
                                 overwrite=True, verbose=True):
    """Visualize fitted spots in original image shape"""
    ## Inputs
    # images
    _ims = list(ims)
    if len(_ims[0].shape)!= 3:
        raise ValueError("Input images should be 3D!")
    # centers
    center_inds = [_id for _id,_ct in zip(center_inds, centers) if (np.isnan(_ct)==False).all()]
    centers = [_ct for _ct in centers if (np.isnan(_ct)==False).all()]
    if len(centers) == 0:  # no center given
        return
    if image_names is None:
        image_names = [str(_i) for _i in range(len(_ims))]
    _coord_dic = {'coords': [np.flipud(_ct) for _ct,_id in zip(centers, center_inds)],
                  'class_ids': [int(_id) for _ct,_id in zip(centers, center_inds)],
                  'pfits':{},
                  'dec_text':{},
                  } # initialize _coord_dic for picking
    if save_folder is None:
        save_folder = '.'
    save_filename = os.path.join(save_folder, save_name)
    if not os.path.isfile(save_filename) or overwrite:
        if verbose:
            print(f"--- dump coordinate information into {save_filename}")
        pickle.dump(_coord_dic, open(save_filename, 'wb'))
    _im_viewer = imshow_mark_3d_v2(_ims, 
                                   image_names=image_names,
                                   save_file=save_filename)
    return _im_viewer

def Extract_crop_from_segmentation(segmentation_label, extend_dim=20, single_im_size=_image_size):
    """Function to extract a crop matrix from given segmentation label and extend_dim
    Inputs:
        segmentation_label: 2d segmentation label for single cell, 2d-array
        extend_dim: num of pixels to extend for cropping, int (default: 20)
        single_im_size: expected image size for one color channel, list/array of 3 (default:[30,2048,2048])
    Outputs
        _limits: 3-by-2 matrix for segmentation crop limits
        """
    # convert to local vars
    _seg_label = np.array(segmentation_label > 0, dtype=np.int)
    _limits = np.zeros([3, 2], dtype=np.int)
    _limits[0, 1] = single_im_size[0]
    # calculate _limits
    for _dim in range(len(_seg_label.shape)):
        _1d_label = np.array(np.sum(_seg_label, axis=tuple(i for i in range(len(_seg_label.shape)) if i != _dim)) > 0,
                             dtype=np.int)
        _1d_indices = np.where(_1d_label)[0]
        # update limits
        _limits[_dim+1, 0] = max(_1d_indices[0]-extend_dim, 0)
        _limits[_dim+1, 1] = min(
            _1d_indices[-1]+extend_dim, _seg_label.shape[_dim])
    return _limits

# translate segmentation from previous experiment
def translate_segmentation(old_segmentation, old_dapi_im, new_dapi_im, 
                           rotation_mat=None, rotation_ref_file=None,
                           dapi_channel='405', all_channels=_allowed_colors, 
                           num_buffer_frames=10, num_empty_frames=1,
                           old_correction_folder=_correction_folder, 
                           new_correction_folder=_correction_folder, 
                           fft_gb=0, fft_max_disp=200, 
                           return_new_dapi=False, verbose=True):
    """Function to translate segmentation to another given both dapi_images 
    (rotation_matrix may be provided as well)
    Inputs:
        old_segmentation: reference segmentation to be translated, filename or 2d-np.array
        old_dapi_im: DAPI image from original experiment, 3d-array
        new_dapi_im: DAPI image from new experiment, 3d-array
        rotation_mat: rotation matrix, adopted from align_manual_points, 2x2 ndarray or None (default by loading from file)
        dapi_channel: channel used for dapi, int or str (default: '405')
        all_channels: all allowed channels, list
        old_correction_folder: correction folder for old dapi
        new_correction_folder: correction folder for new dapi
        return_new_dapi: whether return new dapi image as well, bool
        verbose: say something!, bool (default: True)
    Outputs:
        _cleaned_rot_seg_label: new segmentation label after rotation/translation/cleanup
    """
    from math import pi
    ## check inputs
    # old_segmentation
    if not isinstance(old_segmentation, str) and not isinstance(old_segmentation, np.ndarray) and not isinstance(old_segmentation, np.memmap):
        raise TypeError(f"Wrong data type for old_segmentation:{type(old_segmentation)}, np.ndarray or np.memmap expected")
    elif isinstance(old_segmentation, str):
        if verbose:
            print(f"-- loading segmentation from file:{old_segmentation}")
        old_segmentation = np.load(old_segmentation)
    # old_dapi_im
    if not isinstance(old_dapi_im, str) and not isinstance(old_dapi_im, np.ndarray) and not isinstance(old_dapi_im, np.memmap):
        raise TypeError(f"Wrong data type for old_dapi_im:{type(old_dapi_im)}, np.ndarray or np.memmap expected")
    elif isinstance(old_dapi_im, str):
        if verbose:
            print(f"-- loading old_dapi_im from file:{old_dapi_im}")
        old_dapi_im = corrections.correct_single_image(old_dapi_im, dapi_channel, all_channels=all_channels,
                                               correction_folder=old_correction_folder, 
                                               num_buffer_frames=num_buffer_frames, 
                                               num_empty_frames=num_empty_frames,
                                               verbose=verbose) 
    # new_dapi_im
    if not isinstance(new_dapi_im, str) and not isinstance(new_dapi_im, np.ndarray) and not isinstance(new_dapi_im, np.memmap):
        raise TypeError(f"Wrong data type for new_dapi_im:{type(new_dapi_im)}, np.ndarray or np.memmap expected")
    elif isinstance(new_dapi_im, str):
        if verbose:
            print(f"-- loading new_dapi_im from file:{new_dapi_im}")
        new_dapi_im = corrections.correct_single_image(new_dapi_im, dapi_channel,
                                               all_channels=all_channels,
                                               correction_folder=new_correction_folder, 
                                               num_buffer_frames=num_buffer_frames, 
                                               num_empty_frames=num_empty_frames,
                                               verbose=verbose) 
    # check dimension of rotation_matrix
    if rotation_mat is not None:
        if len(rotation_mat.shape) != 2:
            raise ValueError(f"rotation_mat should be 2d array!")
        d1,d2 = np.shape(rotation_mat)
        if d1 != 2 or d2 != 2:
            raise ValueError(f"Wrong dimension for rotation_mat:{rotation_mat.shape}, should be 2x2 array!")
    elif rotation_ref_file is None:
        raise ValueError(f"rotation_mat and rotation_ref_file should at least have one given!")
    else:
        if os.path.isfile(rotation_ref_file):
            rotation_mat = np.load(rotation_ref_file)
        else:
            raise IOError(f"File:{rotation_ref_file} for rotation reference doesnot exist, exit.")
    # dapi channel should be in all channels
    if dapi_channel not in all_channels:
        raise ValueError(f"dapi_channel:{dapi_channel} is not in all_channels:{all_channels}")
    
    ## 1. calculate translational drift
    if verbose:
        print(f"-- start calculating drift between DAPI images")
    # get dimensions
    _dz,_dx,_dy = np.shape(old_dapi_im)
    # calculate cv2 rotation inputs from given rotation_mat
    _rotation_angle = np.arcsin(rotation_mat[0,1])/pi*180
    _rotation_M = cv2.getRotationMatrix2D((_dx/2, _dy/2), _rotation_angle, 1) # cv2 input rotation_M
    # generated rotated image by rotation at the x-y center
    _rot_new_im = np.array([cv2.warpAffine(_lyr, _rotation_M, _lyr.shape, borderMode=cv2.BORDER_DEFAULT) for _lyr in new_dapi_im], dtype=np.uint16)
    # calculate drift by FFT
    _drift = alignment_tools.fft3d_from2d(old_dapi_im, _rot_new_im, max_disp=fft_max_disp, gb=fft_gb)
    if verbose:
        print(f"--- drift between DAPI images:{_drift}")
    ## 2. rotate segmentation
    print(f"-- start generating translated segmentation labels")
    # define mat to translate old mat into new ones
    _rot_old_M = cv2.getRotationMatrix2D((_dx/2, _dy/2), -_rotation_angle, 1)
    _rot_old_M[:,2] -= np.flipud(_drift[-2:])
    # rotate old image
    #_rot_old_im = np.array([cv2.warpAffine(_lyr, _rot_old_M, _lyr.shape, borderMode=cv2.BORDER_DEFAULT) for _lyr in old_dapi_im], dtype=np.uint16)
    # rotate segmentation
    _rot_seg_label = np.array(cv2.warpAffine(old_segmentation.astype(np.float), 
                                             _rot_old_M, old_segmentation.shape, 
                                             borderMode=cv2.BORDER_CONSTANT), dtype=np.int)
    
    ## 3. generate cleaned_segmentation_label
    _cleaned_rot_seg_label = -1 * np.ones(np.shape(_rot_seg_label))
    for _i in range(np.max(_rot_seg_label)):
        # extract cell_label
        _cell_label = np.array(_rot_seg_label==_i+1)
        # clean up cell label
        _cell_label = ndimage.binary_erosion(_cell_label, structure=morphology.disk(1))
        _cell_label = ndimage.binary_dilation(_cell_label, structure=morphology.disk(1))
        # save to cleaned labels
        _cleaned_rot_seg_label[_cell_label] = _i+1
    
    if return_new_dapi:
        return _cleaned_rot_seg_label, new_dapi_im
    else:
        return _cleaned_rot_seg_label

# translate chromosome coordinates

def translate_chromosome_coordinates(source_cell_data, target_cell_data, rotation_mat=None,
                                     rotation_ref_file=None, rotation_order='reverse', 
                                     single_im_size=_image_size, border_lim=10, 
                                     force=True, add_attribute=True, verbose=True):
    """Function to translate chromosome coordinate given cell_data object before and after translation
    Inputs:
        source_cell_data: cell_data providing chromosome_coordinates, classes.Cell_Data,
        target_cell_data: cell_data to receive translated chromosomes, classes.Cell_Data, 
        rotation_mat: rotation matrix, if provided, np.2darray (default:None), 
        rotation_ref_file file for rotation matrix, string (default:None), 
        rotation_order: whether rotation_mat is forward or reverse, (default:'reverse')
        border_lim: limit to judge whether close to border, int (default:10)
        verbose: say something!, bool (default:True)
    Outputs:
        tar_coords: list of translated chromosome coordinates, list of array-3"""
    ## check input attributes
    if verbose:
        print(f"-- start translating chrom_coord for fov:{source_cell_data.fov_id}, cell:{source_cell_data.cell_id}")
    # check chrom_coords
    if not hasattr(source_cell_data, 'chrom_coords'):
        raise AttributeError(f"Cell_Data:{source_cell_data} doesn't have chromosome coordinates, exit!")
    # load segmentation crop
    if not hasattr(source_cell_data, 'segmentation_crop'):
        source_cell_data._load_segmentation(_load_in_ram=True)
    if not hasattr(target_cell_data, 'segmentation_crop'):
        target_cell_data._load_segmentation(_load_in_ram=True)   
    # check rotation matrix
    if rotation_mat is None and rotation_ref_file is None:
        raise ValueError(f"rotation_mat and rotation_ref_file should at least be given 1!")
    # load rotation_mat
    elif rotation_ref_file is not None:
        if verbose:
            print(f"--- loading rotation matrix from file:{rotation_ref_file}")
        rotation_mat = np.load(rotation_ref_file)
    if len(rotation_mat.shape) != 2 or (np.array(rotation_mat.shape)!=2).any():
        raise ValueError(f"Rotation_mat should be 2x2 array, but {rotation_mat.shape} is given!")
    # check rotation_order
    rotation_order = str(rotation_order).lower()
    if rotation_order not in ['forward','reverse']:
        raise ValueError(f"Wrong input for rotation_order:{rotation_order}, should be forward or reverse!")
    if rotation_order == 'reverse':
        rotation_mat = np.transpose(rotation_mat)
        if verbose:
            print(f"--- {rotation_order}-ing rotation_mat")
    
    # if chrom_coord already exist and not force:
    if not force and hasattr(target_cell_data, 'chrom_coords'):
        return target_cell_data.chrom_coords
    
    ## start rotation!
    
    ## get rotation centers
    # extract crop information
    _src_crop = source_cell_data.segmentation_crop
    _tar_crop = target_cell_data.segmentation_crop
    # init centers
    _src_center = [np.mean(_src_crop[0])]
    _tar_center = [np.mean(_tar_crop[0])]
    # get x,y
    for _fov_lim, _src_lim, _tar_lim in zip(single_im_size[-2:], _src_crop[-2:], _tar_crop[-2:]):
        # now we are assuming a cell cannot go across the whole fov
        if _src_lim[0] < border_lim and _tar_lim[0] < border_lim:
            if verbose:
                print(f"---- both cells are out of fov")
            _ct = max(np.mean(_src_lim) - _src_lim[0], np.mean(_tar_lim)- _tar_lim[0])
            _src_center.append(_src_lim[1] - _src_lim[0] - _ct)
            _tar_center.append(_tar_lim[1] - _tar_lim[0] - _ct)
        elif _src_lim[0] < border_lim:
            _ct = np.mean(_tar_lim) - _tar_lim[0]
            _src_center.append(_src_lim[1] - _src_lim[0] - _ct)
            _tar_center.append(_tar_lim[1] - _tar_lim[0] - _ct)
        elif _tar_lim[0] < border_lim:
            _ct = np.mean(_src_lim)- _src_lim[0]
            _src_center.append(_src_lim[1] - _src_lim[0] - _ct)
            _tar_center.append(_tar_lim[1] - _tar_lim[0] - _ct)
        elif _src_lim[1] > _fov_lim - border_lim and _tar_lim[1] > _fov_lim - border_lim:
            if verbose:
                print(f"---- both cells are out of fov")
            _ct = max(np.mean(_src_lim) - _src_lim[0], np.mean(_tar_lim) - _tar_lim[0])
            _src_center.append(_ct)
            _tar_center.append(_ct)
        elif _src_lim[1] > _fov_lim - border_lim:
            _ct = np.mean(_tar_lim) - _tar_lim[0]
            _src_center.append(_ct)
            _tar_center.append(_ct)
        elif _tar_lim[1] > _fov_lim - border_lim:
            _ct = np.mean(_src_lim) - _src_lim[0]
            _src_center.append(_ct)
            _tar_center.append(_ct)
        else:
            _src_center.append(np.mean(_src_lim) - _src_lim[0])
            _tar_center.append(np.mean(_tar_lim) - _tar_lim[0])
    # transform 
    _src_center, _tar_center = np.array(_src_center), np.array(_tar_center)
    _src_ref_coords = [
        _coord - _src_center for _coord in source_cell_data.chrom_coords]
    _tar_ref_coords = [[_rc[0]]+list(np.dot(rotation_mat, _rc[-2:])) for _rc in _src_ref_coords]
    # get final coord
    _tar_coords  = [np.array(_tc) + _tar_center for _tc in _tar_ref_coords]

    if verbose:
        print(f"--- translated chromsome coordinates:\n{_tar_coords}")
    if add_attribute:
        setattr(target_cell_data, 'chrom_coords', _tar_coords)
        if verbose:
            print(f"--- appended translated chromosomes to target_cell_data")
    return _tar_coords


def translate_spot_coordinates(source_cell_data, target_cell_data, spots, 
                               rotation_mat=None, rotation_ref_file=None, rotation_order='reverse', 
                               single_im_size=_image_size, border_lim=10, 
                               force=True, add_attribute=True, save_attr=None, verbose=True):
    """Function to translate chromosome coordinate given cell_data object before and after translation
    Inputs:
        source_cell_data: cell_data providing chromosome_coordinates, classes.Cell_Data,
        target_cell_data: cell_data to receive translated spots, classes.Cell_Data, 
        rotation_mat: rotation matrix, if provided, np.2darray (default:None), 
        rotation_ref_file file for rotation matrix, string (default:None), 
        rotation_order: whether rotation_mat is forward or reverse, (default:'reverse')
        border_lim: limit to judge whether close to border, int (default:10)
        verbose: say something!, bool (default:True)
    Outputs:
        tar_coords: list of translated chromosome coordinates, list of array-3"""
    ## check input attributes
    if verbose:
        print(f"-- start translating spots for fov:{source_cell_data.fov_id}, cell:{source_cell_data.cell_id}")
    # check chrom_coords
    if not hasattr(source_cell_data, 'chrom_coords'):
        raise AttributeError(f"Cell_Data:{source_cell_data} doesn't have chromosome coordinates, exit!")
    # load segmentation crop
    if not hasattr(source_cell_data, 'segmentation_crop'):
        source_cell_data._load_segmentation(_load_in_ram=True)
    if not hasattr(target_cell_data, 'segmentation_crop'):
        target_cell_data._load_segmentation(_load_in_ram=True)   
    # check rotation matrix
    if rotation_mat is None and rotation_ref_file is None:
        raise ValueError(f"rotation_mat and rotation_ref_file should at least be given 1!")
    # load rotation_mat
    elif rotation_ref_file is not None:
        if verbose:
            print(f"--- loading rotation matrix from file:{rotation_ref_file}")
        rotation_mat = np.load(rotation_ref_file)
    if len(rotation_mat.shape) != 2 or (np.array(rotation_mat.shape)!=2).any():
        raise ValueError(f"Rotation_mat should be 2x2 array, but {rotation_mat.shape} is given!")
    # check rotation_order
    rotation_order = str(rotation_order).lower()
    if rotation_order not in ['forward','reverse']:
        raise ValueError(f"Wrong input for rotation_order:{rotation_order}, should be forward or reverse!")
    if rotation_order == 'reverse':
        rotation_mat = np.transpose(rotation_mat)
        if verbose:
            print(f"--- {rotation_order}-ing rotation_mat")
    
    # if chrom_coord already exist and not force:
    if not force and save_attr is not None and hasattr(target_cell_data, save_attr):
        return getattr(target_cell_data, save_attr)
    
    ## start rotation!
    _spots = np.array(spots)
    _spot_coords = _spots[:, 1:4]
    
    ## get rotation centers
    # extract crop information
    _src_crop = source_cell_data.segmentation_crop
    _tar_crop = target_cell_data.segmentation_crop
    # init centers
    _src_center = [np.mean(_src_crop[0])]
    _tar_center = [np.mean(_tar_crop[0])]
    # get x,y
    for _fov_lim, _src_lim, _tar_lim in zip(single_im_size[-2:], _src_crop[-2:], _tar_crop[-2:]):
        # now we are assuming a cell cannot go across the whole fov
        if _src_lim[0] < border_lim and _tar_lim[0] < border_lim:
            if verbose:
                print(f"---- both cells are out of fov")
            _ct = max(np.mean(_src_lim) - _src_lim[0], np.mean(_tar_lim)- _tar_lim[0])
            _src_center.append(_src_lim[1] - _src_lim[0] - _ct)
            _tar_center.append(_tar_lim[1] - _tar_lim[0] - _ct)
        elif _src_lim[0] < border_lim:
            _ct = np.mean(_tar_lim) - _tar_lim[0]
            _src_center.append(_src_lim[1] - _src_lim[0] - _ct)
            _tar_center.append(_tar_lim[1] - _tar_lim[0] - _ct)
        elif _tar_lim[0] < border_lim:
            _ct = np.mean(_src_lim)- _src_lim[0]
            _src_center.append(_src_lim[1] - _src_lim[0] - _ct)
            _tar_center.append(_tar_lim[1] - _tar_lim[0] - _ct)
        elif _src_lim[1] > _fov_lim - border_lim and _tar_lim[1] > _fov_lim - border_lim:
            if verbose:
                print(f"---- both cells are out of fov")
            _ct = max(np.mean(_src_lim) - _src_lim[0], np.mean(_tar_lim) - _tar_lim[0])
            _src_center.append(_ct)
            _tar_center.append(_ct)
        elif _src_lim[1] > _fov_lim - border_lim:
            _ct = np.mean(_tar_lim) - _tar_lim[0]
            _src_center.append(_ct)
            _tar_center.append(_ct)
        elif _tar_lim[1] > _fov_lim - border_lim:
            _ct = np.mean(_src_lim) - _src_lim[0]
            _src_center.append(_ct)
            _tar_center.append(_ct)
        else:
            _src_center.append(np.mean(_src_lim) - _src_lim[0])
            _tar_center.append(np.mean(_tar_lim) - _tar_lim[0])
    # transform 
    _src_center, _tar_center = np.array(_src_center), np.array(_tar_center)
    _src_ref_coords = [_coord - _src_center for _coord in _spot_coords]
    _tar_ref_coords = [[_rc[0]]+list(np.dot(rotation_mat, _rc[-2:])) for _rc in _src_ref_coords]
    # get final coord
    _tar_coords  = [np.array(_tc) + _tar_center for _tc in _tar_ref_coords]

    if verbose:
        print(f"--- {len(_tar_coords)} spots translated")
    if add_attribute and save_attr is not None:
        setattr(target_cell_data, save_attr, _tar_coords)
        if verbose:
            print(f"--- appended translated chromosomes to target_cell_data")
    # get back to translated spots
    _trans_spots = _spots.copy()
    _trans_spots[:,1:4] = np.array(_tar_coords)
    
    return _trans_spots


# find nearby seeds for given center references, used in bead-drift
def find_matched_seeds(im, ref_centers, search_distance=3, 
                       gfilt_size=0.75, background_gfilt_size=10, filt_size=3, 
                       dynamic=False, th_seed_percentile=95, th_seed=200, 
                       keep_unique=False, verbose=True):
    """Find nearby seeds for on given image for given ref_centers
    Inputs:
        im: image, np.ndarray or np.memmap
        ref_centers: centers to find seeds nearby, list of array-3 or nx3 array
        search_distance: allowed distance between any ref-center to acquired seeds, int (default: 3)
        gilt_size: gaussian_filter size locally for seeding, float (default: 0.75)
        background_gfilt_size: background gaussian_filter size, float (default: 10)
        filt_size: maximum filter to identify local maximum, int (default: 3)
        dynamic: whether do dynamic seeding, bool (default: False)
        th_seed_percentile: intensity percentile for dynamic seeding, float (default: 95)
        th_seed: seeding threshold if not doing dynamic seeding, float (default: 150)
        keep_unique: whether keep only uniquely paired seeds to ref_centers, bool (default: False)
        verbose: say something!, bool (default: True)
    Outputs
        _matched_seeds: seeds found to have match in ref_center, np.nx3 array
        _find_pair: whether each ref_center finds corresponding seed, np.1d-array
    """
    ## check inputs
    if not isinstance(im, np.ndarray) and not isinstance(im, np.memmap):
        raise TypeError(f"Wrong input data type for im, should be np.ndarray or memmap, {type(im)} given!")
    ref_centers = np.array(ref_centers)[:,:3]
    if verbose:
        print(f"- find seeds paired with {len(ref_centers)} centers in given image")
    ## start seeding
    _seeds = get_seed_in_distance(im, center=None, gfilt_size=gfilt_size, 
                                  background_gfilt_size=background_gfilt_size, 
                                  filt_size=filt_size, dynamic=dynamic, 
                                  th_seed_percentile=th_seed_percentile, 
                                  th_seed=th_seed, return_h=True)
    ## find seed match
    _matched_seeds = []
    _find_pair = []
    for _ct in ref_centers:
        _dist = np.linalg.norm(_seeds[:,:3]-_ct[np.newaxis,:], axis=1)
        _matched_inds, = np.where(_dist < search_distance)
        # if unique matched, save and proceed
        if len(_matched_inds) == 1:
            _matched_seeds.append(_seeds[_matched_inds[0], :3])
            _find_pair.append(True)
        # keep the brightest one if multiple matches detected and not keeping unique
        elif len(_matched_inds) > 1 and not keep_unique:
            _cand_seeds = _seeds[_matched_inds, :]
            _intensity_order = np.argsort(_cand_seeds[:,-1]) # sort to find the brightest one
            _matched_seeds.append(_cand_seeds[_intensity_order[-1], :3])
            _find_pair.append(True)
        # otherwise dont record cand_seeds and record find-pair failed
        else:
            _find_pair.append(False)
    
    # return
    _matched_seeds = np.array(_matched_seeds)
    _find_pair = np.array(_find_pair, dtype=np.bool)
    if verbose:
        print(f"-- {len(_matched_seeds)} paired seeds are found. ")
    return _matched_seeds, _find_pair

# select sparse centers given candidate centers
def select_sparse_centers(centers, distance_th=9, distance_norm=np.inf):
    """Select sparse centers from given centers
    Inputs:
        centers: center coordinates (zxy) for all candidates, list of 3-array or nx3 2d-array
        distance_th: threshold for distance between neighboring centers, float (default: 9)
        distance_norm: norm for the distance, int (default: np.inf)
    Output:
        _sel_centers: selected centers, nx3 2d-array"""
    _sel_centers = []
    for ct in centers:
        if len(_sel_centers) == 0:
            _sel_centers.append(ct) # if empty, directly append
        else:
            _sc = np.array(_sel_centers)
            _dists = np.linalg.norm(_sc - ct[np.newaxis,:], axis=1, ord=distance_norm)
            if (_dists <= distance_th).any():
                continue
            else:
                _sel_centers.append(ct)
    
    return np.array(_sel_centers)

# remove a channel in dax file and resave
def Remove_Dax_Channel(source_filename, target_filename, source_channels,
                       keep_channels=_allowed_colors, image_dtype=np.uint16,
                       num_buffer_frames=10, single_im_size=_image_size, num_empty_frames=1,
                       save_dax=True, save_info=True, save_other=True,
                       return_image=True, overwrite=False, verbose=False):
    """Function to remove some channels from a Dax file and re-save
    Inputs:
        source_filename: input dax filename
        target_filename: output dax filename
        source_channels: input dax file-channels
        keep_channels: kept channels in output dax file, which will be converted to subset of source_channels
        image_dtype: datatype for image, datatype from numpy (default: np.uint16)
        num_buffer_frames: number of frames that are at beginning and end of z-scan, int (default: 10)
        single_im_size: 3d image shape for image in one channel, array-like of 3 (default: [30,2048,2048])
        save_dax: whether save .dax file to target_filename, bool (default: True)
        save_info: whether save .inf file together with .dax, bool (default: True)
        save_other: whether save other files together with .dax, bool (default: True)
        return_image: whether return image, bool (default: True)
        overwrite: whether overwrite existing dax files, bool (default: False)
        verbose: say something! bool (default: True)
    """
    ## convert and check input
    # filenames
    if '.dax' not in source_filename or not os.path.isfile(source_filename):
        raise ValueError(
            f"Wrong input source_filename, no correct .dax file exists!")
    # channels
    _ch_before = [str(_ch) for _ch in source_channels]
    _ch_after = [str(_ch) for _ch in keep_channels if _ch in _ch_before]
    if verbose:
        print(f"-- start remove channel from:{source_filename}, \n \
            original channels:{len(_ch_before)}, kept channels:{len(_ch_after)}")
    # get ch-ids to be removed
    _remove_cids = [_i for _i, _ch in enumerate(
        _ch_before) if _ch not in _ch_after]
    # get image ids
    _im_shape, _num_channels = get_img_info.get_num_frame(source_filename, single_im_size[0],
                                                          buffer_frame=num_buffer_frames,
                                                          verbose=verbose)
    if _num_channels != len(source_channels):
        raise ValueError(
            f"Number of channels from info file:{_num_channels} doesn't match given source_channels:{source_channels}, exit!")
    _kept_im = slice_image_remove_channel(source_filename, _im_shape, _num_channels,
                                        remove_zstarts=_remove_cids, empty_frame=num_empty_frames,
                                        zlims=[num_buffer_frames, _im_shape[0]-num_buffer_frames],
                                        image_dtype=image_dtype, verbose=verbose)
    # shuffle frame order
    _sorted_im = get_img_info.shuffle_channel_order(_kept_im, _ch_before, _ch_after,
                                                    zlims=[num_buffer_frames, _kept_im.shape[0]-num_buffer_frames])
    if save_dax:
        if verbose:
            print(f"--- saving spliced images to file:{target_filename}")
        _save_flag = get_img_info.Save_Dax(_sorted_im, target_filename,
                                           source_dax_filename=source_filename,
                                           overwrite=overwrite, save_info_file=save_info,
                                           save_other_files=save_other)
    else:
        _save_flag = False
    if return_image:
        return _sorted_im, _save_flag
    else:
        return _save_flag

def Batch_Remove_Dax_Channel(source_folder, target_folder, source_channels,
                             num_threads=12, keep_channels=_allowed_colors, image_dtype=np.uint16,
                             num_buffer_frames=10, single_im_size=_image_size,
                             save_dax=True, save_info=True, save_other=True,
                             overwrite=False, verbose=False):
    """Batch to remove some channels from a Dax file and re-save, please refer to Remove_Dax_Channel"""
    source_dax_files = glob.glob(os.path.join(source_folder, "*.dax"))
    target_dax_files = [_sfl.replace(source_folder, target_folder) for _sfl in source_dax_files]
    _args = [(_sfl, _tfl, source_channels, keep_channels, 
              image_dtype, num_buffer_frames, single_im_size,
              save_dax, save_info, save_other, False, overwrite, 
              verbose) for _sfl, _tfl in zip(source_dax_files, target_dax_files)]
    if verbose:
        print(f"- Start batch convert dax from {source_folder} to {target_folder}")
    with mp.Pool(num_threads) as _pool:
        if verbose:
            print(f"-- {len(_args)} images processing by {num_threads} threads.")
        _flags = _pool.starmap(Remove_Dax_Channel, _args, chunksize=1)
        _pool.close()
        _pool.join()
        _pool.terminate()
    
    if verbose:
        print(f"-- {np.sum(_flags)} / {len(_args)} iamges been saved.")
    
    return _flags
  

# align chromosome with AB-axis
def max_project_AB_compartment(spots, comp_dict, pca_other_2d=True):
    """Do mass projection onto AB (first two keys) axis of chromosome 
    by norm-centered spots
    Inputs:
        spots: list of spots that that generated from Fitting_V3, 2d np.ndarray or list of 1d np.ndarray
        comp_dict: dictionary of compartment reference, dict of compartment_name -> region_ids        
        pca_other_2d: whether do PCA transformation for other two dimensions, bool (default: True)
    Output:
        _spots: same spots after transformation, 2d np.ndarray   
        """
    ## check inputs
    # spots
    _spots = np.array(spots).copy()
    if len(spots.shape) != 2:
        raise ValueError(f"Input spots should be 2d-array like structure, but shape:{spots.shape} is given!")
    # comp_dict
    if not isinstance(comp_dict, dict):
        raise TypeError(f"Wrong input type of comp_dict, should be dict but {type(comp_dict)} is given")
    
    # extract indices for first two keys in comp_dict
    _ind1 = np.array(list(comp_dict.values())[0], dtype=np.int)
    _ind2 = np.array(list(comp_dict.values())[1], dtype=np.int)
    # get original coordinates
    _coords = _spots[:,1:4]
    # get first axis
    _AB_axis = np.nanmean(_coords[_ind1],axis=0) - np.nanmean(_coords[_ind2], axis=0)
    _AB_axis = _AB_axis / np.linalg.norm(_AB_axis)
    # get basic rotation matrix
    _rot_mat1 = np.zeros([3,3])
    _rot_mat1[2,2] = 1
    _rot_mat1[0,0] = _AB_axis[0]
    _rot_mat1[1,1] = _AB_axis[0]
    _rot_mat1[1,0] = np.sqrt(1-_rot_mat1[1,1]**2)
    _rot_mat1[0,1] = - _rot_mat1[1,0]
    _rot_mat2 = np.zeros([3,3])
    _rot_mat2[0,0] = 1
    _rot_mat2[1,1] = _AB_axis[1] / _rot_mat1[1,0]
    _rot_mat2[2,2] = _rot_mat2[1,1]
    _rot_mat2[2,1] = np.sign(_AB_axis[1]) * np.sqrt(1-_rot_mat2[1,1]**2)
    _rot_mat2[1,2] = - _rot_mat2[2,1]
    # summarize rotation matrix
    _r = _rot_mat2 @ _rot_mat1
    # transform coordinates
    _trans_coords = _coords @ _r
    # if PCA the other two axis, do the following:
    if pca_other_2d:
        _clean_inds = np.array([_i for _i,_c in enumerate(_trans_coords) if not np.isnan(_c).any()],dtype=np.int)
        _clean_2d_coords = _trans_coords[_clean_inds][:,1:3]
        if 'PCA' not in locals():
            from sklearn.decomposition import PCA
        _model_2d = PCA(2)
        _model_2d.fit(_clean_2d_coords)
        _trans_coords[_clean_inds,1:3] = _model_2d.fit_transform(_clean_2d_coords)
    # update spots and retrun
    _spots[:, 1:4] = _trans_coords
    
    return _spots



def remove_cap(im, cap_th_per=99.5, fill_nan=True):
    """Given image and cap percentile, remove top intensity pixels."""
    _corr_im = im.copy()
    if cap_th_per > 0 and cap_th_per < 100:
        if 'scoreatpercentile' not in locals():
            from scipy.stats import scoreatpercentile
        _cap_th = scoreatpercentile(_corr_im[np.isnan(_corr_im)==False], cap_th_per)
        if fill_nan:
            _corr_im[_corr_im > _cap_th] = np.nan
        else:
            _corr_im[_corr_im > _cap_th] = _cap_th
    return _corr_im


def reconstruct_image(spots, image_size, use_intensity=False, 
                      use_stds=True, given_stds=np.array([1,1,1]),
                      ):
    # reconstruct images
    _im = np.zeros(image_size)

    for _spot in spots:
        if use_intensity:
            _h = _spot[0]
        else:
            _h = 1
        if use_stds:
            _stds = _spot[5:8]
        else:
            _stds = given_stds
            
        _im = add_source(_im, _spot[1:4], h=_h, sig=_stds, )
    
    return _im<|MERGE_RESOLUTION|>--- conflicted
+++ resolved
@@ -559,17 +559,10 @@
             self.f=plt.figure(figsize=(4,5))
         else:
             self.f=fig
-<<<<<<< HEAD
-        self.ax1,self.ax2 = ImageGrid(self.f, 111, nrows_ncols=(2, 1), axes_pad=0.1)
-        #gs = gridspec.GridSpec(2,1, figure=self.f,  hspace=-0.25)
-        #self.ax1 = self.f.add_subplot(gs[0], aspect='equal')
-        #self.ax2 = self.f.add_subplot(gs[1], sharex=self.ax1, aspect='equal')
-=======
         #self.ax1,self.ax2 = ImageGrid(self.f, 111, nrows_ncols=(2, 1), axes_pad=0.1)
         gs = gridspec.GridSpec(2,1, figure=self.f,  hspace=-0.1, height_ratios=[4,1])
         self.ax1 = self.f.add_subplot(gs[0], aspect='equal')
         self.ax2 = self.f.add_subplot(gs[1], sharex=self.ax1, aspect='equal')
->>>>>>> cd0b76f5
 
         self.lxy,=self.ax1.plot(self.draw_x, self.draw_y, 'o',
                               markersize=12,markeredgewidth=1,markeredgecolor='y',markerfacecolor='None')
