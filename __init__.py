## global variables
import numpy as np
# correction_folder
_correction_folder=r'Z:\Corrections'
# temp folder
_temp_folder = r'I:\Pu_temp'
# distance_zxy
_distance_zxy = np.array([200, 106, 106])
# sigma_zxy
_sigma_zxy = np.array([1.35, 1.9, 1.9])
# image_dim
_image_size = np.array([30,2048,2048])
# allowed_colors
_allowed_colors = ['750', '647', '561', '488', '405']
_corr_channels = ['750', '647', '561']
# number of buffer frames and empty frames
_num_buffer_frames = 10
_num_empty_frames = 1


# library design tools
from . import library_tools
# function to process fitted spots
from . import spot_tools
# everything about gaussian fitting, imshow3d
from . import visual_tools
# everything about aligments
from . import alignment_tools
# everything about domain analysis
from . import domain_tools
# functions to get hybe, folders
from . import get_img_info
# Drift and illumination correction
from . import corrections
# Defined class
from . import classes
# functions for post analysis, including compartment, epigenomics
from . import postanalysis
# functions to generate figures
from . import figure_tools
# functions to read and save images
from . import io_tools
<<<<<<< HEAD
# function to load compartment tools
=======
# function to call and evaluate compartments
>>>>>>> b86284dd
from . import compartment_tools
## import exteral functions
from .External import Fitting_v3
from .External import DomainTools<|MERGE_RESOLUTION|>--- conflicted
+++ resolved
@@ -40,11 +40,7 @@
 from . import figure_tools
 # functions to read and save images
 from . import io_tools
-<<<<<<< HEAD
-# function to load compartment tools
-=======
 # function to call and evaluate compartments
->>>>>>> b86284dd
 from . import compartment_tools
 ## import exteral functions
 from .External import Fitting_v3
